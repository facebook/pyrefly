# @generated by autocargo from //pyrefly/pyrefly:[pyrefly,pyrefly_library]

[package]
name = "pyrefly"
version = "0.17.0"
authors = ["Meta"]
edition = "2021"
repository = "https://github.com/facebook/pyrefly"
license = "MIT"
build = "build.rs"

[lib]
path = "lib/lib.rs"
edition = "2024"

[[bin]]
name = "pyrefly"
path = "bin/main.rs"
edition = "2024"

[dependencies]
anstream = "0.6.11"
anyhow = "1.0.95"
append-only-vec = "0.1.2"
base64 = { version = "0.21", features = ["alloc"] }
blake3 = { version = "=1.5.5", features = ["mmap", "rayon", "traits-preview"] }
clap = { version = "4.5.38", features = ["derive", "env", "string", "unicode", "wrap_help"] }
configparser = { version = "3.0.3", features = ["indexmap"] }
convert_case = "0.6"
crossbeam-channel = "0.5.15"
dupe = "0.9.1"
enum-iterator = "1.4.1"
equivalent = "1.0"
indicatif = { version = "0.17.6", features = ["futures", "improved_unicode", "rayon", "tokio"] }
itertools = "0.14.0"
lock_free_hashtable = "0.1.1"
lsp-server = "0.7.2"
lsp-types = "0.94.1"
num-bigint = { version = "0.4.4", features = ["rand"] }
num-traits = { version = "0.2.18", default-features = false }
parse-display = "0.8.2"
paste = "1.0.14"
path-absolutize = { version = "3.0", features = ["use_unix_paths_on_wasm"] }
pyrefly_derive = { path = "../pyrefly_derive" }
pyrefly_util = { path = "../pyrefly_util" }
regex = "1.11.1"
regex-syntax = "0.7.5"
ruff_python_ast = { git = "https://github.com/astral-sh/ruff/", rev = "3acf4e716d5d1fb9bd1316dc268deb6824a300c8" }
ruff_python_parser = { git = "https://github.com/astral-sh/ruff/", rev = "3acf4e716d5d1fb9bd1316dc268deb6824a300c8" }
ruff_source_file = { git = "https://github.com/astral-sh/ruff/", rev = "3acf4e716d5d1fb9bd1316dc268deb6824a300c8" }
ruff_text_size = { git = "https://github.com/astral-sh/ruff/", rev = "3acf4e716d5d1fb9bd1316dc268deb6824a300c8" }
serde = { version = "1.0.185", features = ["derive", "rc"] }
serde_json = { version = "1.0.140", features = ["float_roundtrip", "unbounded_depth"] }
serde_jsonrc = "0.1"
serde_with = { version = "1.14.0", features = ["hex", "json"] }
starlark_map = "0.13.0"
static_assertions = "1.1.0"
static_interner = "0.1.1"
tar = "0.4.44"
thiserror = "2.0.12"
tokio = { version = "1.45.0", features = ["macros", "rt"] }
toml = "0.8.22"
<<<<<<< HEAD
toml_edit = "0.22.26"
=======
>>>>>>> c30552db
tracing = { version = "0.1.41", features = ["attributes", "valuable"] }
vec1 = { version = "1", features = ["serde"] }
walkdir = "2.3"
yansi = { version = "1.0.0-rc.1", features = ["hyperlink"] }

[dev-dependencies]
pretty_assertions = { version = "1.2", features = ["alloc"], default-features = false }
tempfile = "3.15"

[build-dependencies]
tar = "0.4.44"
zstd = { version = "0.13", features = ["experimental", "zstdmt"] }

[target.'cfg(any(target_os = "linux", target_os = "macos"))'.dependencies]
jemallocator = "0.5.4"

[target.'cfg(not(target_arch = "wasm32"))'.dependencies]
which = "4.2.4"
zstd = { version = "0.13", features = ["experimental", "zstdmt"] }

[target.'cfg(target_arch = "wasm32")'.dependencies]
zstd = "0.13"

[lints]
rust = { unexpected_cfgs = { check-cfg = ["cfg(fbcode_build)"], level = "warn" } }<|MERGE_RESOLUTION|>--- conflicted
+++ resolved
@@ -60,10 +60,7 @@
 thiserror = "2.0.12"
 tokio = { version = "1.45.0", features = ["macros", "rt"] }
 toml = "0.8.22"
-<<<<<<< HEAD
 toml_edit = "0.22.26"
-=======
->>>>>>> c30552db
 tracing = { version = "0.1.41", features = ["attributes", "valuable"] }
 vec1 = { version = "1", features = ["serde"] }
 walkdir = "2.3"
