/*
 * Copyright (c) Meta Platforms, Inc. and affiliates.
 *
 * This source code is licensed under the MIT license found in the
 * LICENSE file in the root directory of this source tree.
 */

use std::mem;

use pyrefly_util::prelude::VecExt;
use pyrefly_util::visit::Visit;
use ruff_python_ast::AnyParameterRef;
use ruff_python_ast::Decorator;
use ruff_python_ast::ExceptHandler;
use ruff_python_ast::Expr;
use ruff_python_ast::Identifier;
use ruff_python_ast::Parameters;
use ruff_python_ast::Stmt;
use ruff_python_ast::StmtExpr;
use ruff_python_ast::StmtFunctionDef;
use ruff_python_ast::name::Name;
use ruff_text_size::Ranged;
use ruff_text_size::TextRange;
use starlark_map::small_map::SmallMap;

use crate::binding::binding::AnnotationTarget;
use crate::binding::binding::Binding;
use crate::binding::binding::BindingAnnotation;
use crate::binding::binding::BindingFunction;
use crate::binding::binding::BindingYield;
use crate::binding::binding::BindingYieldFrom;
use crate::binding::binding::FunctionStubOrImpl;
use crate::binding::binding::IsAsync;
use crate::binding::binding::Key;
use crate::binding::binding::KeyAnnotation;
use crate::binding::binding::KeyClass;
use crate::binding::binding::KeyFunction;
use crate::binding::binding::KeyLegacyTypeParam;
use crate::binding::binding::LastStmt;
use crate::binding::binding::ReturnExplicit;
use crate::binding::binding::ReturnImplicit;
use crate::binding::binding::ReturnType;
use crate::binding::bindings::BindingsBuilder;
use crate::binding::bindings::LegacyTParamBuilder;
use crate::binding::expr::Usage;
use crate::binding::scope::FlowStyle;
use crate::binding::scope::InstanceAttribute;
use crate::binding::scope::Scope;
use crate::binding::scope::YieldsAndReturns;
use crate::config::base::UntypedDefBehavior;
use crate::export::special::SpecialExport;
use crate::graph::index::Idx;
use crate::module::short_identifier::ShortIdentifier;
use crate::ruff::ast::Ast;
use crate::sys_info::SysInfo;
use crate::types::types::Type;

struct Decorators {
    has_no_type_check: bool,
    is_overload: bool,
    decorators: Box<[Idx<Key>]>,
}

pub struct SelfAssignments {
    pub method_name: Name,
    pub instance_attributes: SmallMap<Name, InstanceAttribute>,
}

/// Determine whether a function definition is annotated.
/// Used in the `untyped-def-behavior = "skip-and-infer-returns-any"` mode.
fn is_annotated<T>(returns: &Option<T>, params: &Parameters) -> bool {
    if returns.is_some() {
        return true;
    }
    for p in params.iter() {
        if p.annotation().is_some() {
            return true;
        }
    }
    false
}
struct SelfAttrNames<'a> {
    self_name: &'a Name,
    names: SmallMap<Name, TextRange>,
}

impl<'a> SelfAttrNames<'a> {
    fn expr_lvalue(&mut self, x: &Expr) {
        match x {
            Expr::Attribute(x) => {
                if let Expr::Name(v) = x.value.as_ref()
                    && &v.id == self.self_name
                    && !self.names.contains_key(&x.attr.id)
                {
                    self.names.insert(x.attr.id.clone(), x.attr.range());
                }
            }
            Expr::Tuple(x) => {
                for x in &x.elts {
                    self.expr_lvalue(x);
                }
            }

            Expr::List(x) => {
                for x in &x.elts {
                    self.expr_lvalue(x);
                }
            }
            _ => {}
        }
    }

    fn stmt(&mut self, x: &Stmt) {
        match x {
            Stmt::Assign(x) => {
                for e in x.targets.iter() {
                    self.expr_lvalue(e);
                }
            }
            Stmt::AnnAssign(x) => {
                self.expr_lvalue(x.target.as_ref());
            }
            _ => {}
        }
        x.recurse(&mut |x| self.stmt(x))
    }

    /// Given an unannotated method (it is the caller's responsibility to
    /// check these conditions), traverse the body to find the name and range
    /// of `self.<attr>` assignments.
    fn find(
        func_name: &Identifier,
        parameters: &mut Box<Parameters>,
        body: Vec<Stmt>,
    ) -> Option<SelfAssignments> {
        let self_name = if let Some(p) = parameters.iter_non_variadic_params().next() {
            &p.parameter.name.id
        } else {
            return None;
        };
        let mut finder = SelfAttrNames {
            self_name,
            names: SmallMap::new(),
        };
        for x in body.iter() {
            finder.stmt(x);
        }
        let instance_attributes = finder
            .names
            .into_iter()
            .map(|(n, r)| {
                (
                    n,
                    InstanceAttribute(
                        super::binding::ExprOrBinding::Binding(Binding::Type(Type::any_implicit())),
                        None,
                        r,
                    ),
                )
            })
            .collect();
        Some(SelfAssignments {
            method_name: func_name.id.clone(),
            instance_attributes,
        })
    }
}

impl<'a> BindingsBuilder<'a> {
    fn parameters(
        &mut self,
        x: &mut Parameters,
        function_idx: Idx<KeyFunction>,
        class_key: Option<Idx<KeyClass>>,
    ) {
        let mut self_name = None;
        for x in x.iter_non_variadic_params() {
            if class_key.is_some() && self_name.is_none() {
                self_name = Some(x.parameter.name.clone());
            }
            self.bind_function_param(
                AnnotationTarget::Param(x.parameter.name.id.clone()),
                AnyParameterRef::NonVariadic(x),
                function_idx,
                class_key,
            );
        }
        if let Some(args) = &x.vararg {
            self.bind_function_param(
                AnnotationTarget::ArgsParam(args.name.id.clone()),
                AnyParameterRef::Variadic(args),
                function_idx,
                class_key,
            );
        }
        if let Some(kwargs) = &x.kwarg {
            self.bind_function_param(
                AnnotationTarget::KwargsParam(kwargs.name.id.clone()),
                AnyParameterRef::Variadic(kwargs),
                function_idx,
                class_key,
            );
        }
        self.scopes.set_self_name_if_applicable(self_name);
    }

    fn to_return_annotation_with_range(
        &mut self,
        mut x: Expr,
        func_name: &Identifier,
        class_key: Option<Idx<KeyClass>>,
        tparams_builder: &mut Option<LegacyTParamBuilder>,
    ) -> (TextRange, Idx<KeyAnnotation>) {
        self.ensure_type(&mut x, tparams_builder);
        (
            x.range(),
            self.insert_binding(
                KeyAnnotation::ReturnAnnotation(ShortIdentifier::new(func_name)),
                BindingAnnotation::AnnotateExpr(
                    AnnotationTarget::Return(func_name.id.clone()),
                    x,
                    class_key,
                ),
            ),
        )
    }

    fn function_header(
        &mut self,
        x: &mut StmtFunctionDef,
        func_name: &Identifier,
        class_key: Option<Idx<KeyClass>>,
        usage: Usage,
    ) -> (
        Option<(TextRange, Idx<KeyAnnotation>)>,
        Vec<Idx<KeyLegacyTypeParam>>,
    ) {
        let tparams = x
            .type_params
            .as_mut()
            .map(|tparams| self.type_params(tparams));

        let mut legacy = Some(LegacyTParamBuilder::new(tparams.is_some()));

        // We need to bind all the parameters expressions _after_ the type params, but before the parameter names,
        // which might shadow some types.
        for (param, default) in Ast::parameters_iter_mut(&mut x.parameters) {
            self.ensure_type_opt(param.annotation.as_deref_mut(), &mut legacy);
            if let Some(default) = default {
                self.ensure_expr_opt(default.as_deref_mut(), usage);
            }
        }

        let return_ann_with_range = mem::take(&mut x.returns)
            .map(|e| self.to_return_annotation_with_range(*e, func_name, class_key, &mut legacy));

        let legacy_tparam_builder = legacy.unwrap();
        legacy_tparam_builder.add_name_definitions(self);
        let legacy_tparams = legacy_tparam_builder.lookup_keys();
        (return_ann_with_range, legacy_tparams)
    }

    /// Handle creating a scope and binding the function body.
    ///
    /// Note that are some aspects of function analysis (such as implicit return analysis) that also depend on the
    /// function body but are not handled here.
    fn function_body_scope(
        &mut self,
        parameters: &mut Box<Parameters>,
        body: Vec<Stmt>,
        range: TextRange,
        func_name: &Identifier,
        function_idx: Idx<KeyFunction>,
        class_key: Option<Idx<KeyClass>>,
    ) -> (YieldsAndReturns, Option<SelfAssignments>) {
        self.scopes
            .push_function_scope(range, func_name, class_key.is_some());
        self.parameters(parameters, function_idx, class_key);
        self.init_static_scope(&body, false);
        self.stmts(body);
        self.scopes.pop_function_scope()
    }

    fn unchecked_function_body_scope(
        &mut self,
        parameters: &mut Box<Parameters>,
        body: Vec<Stmt>,
        range: TextRange,
        func_name: &Identifier,
        function_idx: Idx<KeyFunction>,
        class_key: Option<Idx<KeyClass>>,
    ) -> Option<SelfAssignments> {
        // Push a scope to create the parameter keys (but do nothing else with it).
        self.scopes
            .push_function_scope(range, func_name, class_key.is_some());
        self.parameters(parameters, function_idx, class_key);
        self.scopes.pop();
        // If we are in a class, use a simple visiter to find `self.<attr>` assignments.
        if class_key.is_some() {
            SelfAttrNames::find(func_name, parameters, body)
        } else {
            None
        }
    }

    /// Compute a `Key::ReturnImplicit` / `Binding::ReturnImplicit` for the given function body.
    ///
    /// This function must not be called unless the function body statements will be bound;
    /// it relies on that binding to ensure we don't have a dangling `Idx<Key>` (which could lead
    /// to a panic).
    fn implicit_return(&mut self, body: &[Stmt], func_name: &Identifier) -> Idx<Key> {
        let last_exprs = function_last_expressions(body, self.sys_info).map(|x| {
            x.into_map(|(last, x)| (last, self.last_statement_idx_for_implicit_return(last, x)))
                .into_boxed_slice()
        });
        self.insert_binding(
            Key::ReturnImplicit(ShortIdentifier::new(func_name)),
            Binding::ReturnImplicit(ReturnImplicit { last_exprs }),
        )
    }

    /// Handles both checking yield / return expressions and binding the return type.
    ///
    /// The `implicit_return_if_inferring_return_type` argument should be None when
    /// return type inference is disabled; it must be `Some(implicit_return_key)` to
    /// get return type inference.
    fn analyze_return_type(
        &mut self,
        func_name: &Identifier,
        is_async: bool,
        yields_and_returns: YieldsAndReturns,
        return_ann_with_range: Option<(TextRange, Idx<KeyAnnotation>)>,
        implicit_return_if_inferring_return_type: Option<Idx<Key>>,
        stub_or_impl: FunctionStubOrImpl,
        decorators: Box<[Idx<Key>]>,
    ) {
        let is_generator =
            !(yields_and_returns.yields.is_empty() && yields_and_returns.yield_froms.is_empty());
        let return_ann = return_ann_with_range.as_ref().map(|(_, key)| *key);

        // Collect the keys of explicit returns.
        let return_keys = yields_and_returns
            .returns
            .into_map(|(idx, x)| {
                self.insert_binding_idx(
                    idx,
                    Binding::ReturnExplicit(ReturnExplicit {
                        annot: return_ann,
                        expr: x.value,
                        is_generator,
                        is_async,
                    }),
                )
            })
            .into_boxed_slice();

        // Collect the keys of yield expressions.
        let yield_keys = yields_and_returns
            .yields
            .into_map(|(idx, x)| self.insert_binding_idx(idx, BindingYield::Yield(return_ann, x)))
            .into_boxed_slice();
        let yield_from_keys = yields_and_returns
            .yield_froms
            .into_map(|(idx, x)| {
                self.insert_binding_idx(idx, BindingYieldFrom::YieldFrom(return_ann, x))
            })
            .into_boxed_slice();

        let return_type_binding =
            if let Some(implicit_return) = implicit_return_if_inferring_return_type {
                Binding::ReturnType(Box::new(ReturnType {
                    annot: return_ann_with_range,
                    returns: return_keys,
                    implicit_return,
                    yields: yield_keys,
                    yield_froms: yield_from_keys,
                    is_async,
                    stub_or_impl,
                    decorators,
                }))
            } else {
                let inferred_any = Binding::Type(Type::any_implicit());
                match return_ann {
                    Some(ann) => Binding::AnnotatedType(ann, Box::new(inferred_any)),
                    None => inferred_any,
                }
            };
        self.insert_binding(
            Key::ReturnType(ShortIdentifier::new(func_name)),
            return_type_binding,
        );
    }

    fn mark_as_returns_any(&mut self, func_name: &Identifier) {
        self.insert_binding(
            Key::ReturnType(ShortIdentifier::new(func_name)),
            Binding::Type(Type::any_implicit()),
        );
    }

<<<<<<< HEAD
    fn decorators(&mut self, decorator_list: Vec<Decorator>) -> Decorators {
        let is_overload = decorator_list
            .iter()
            .any(|d| self.as_special_export(&d.expression) == Some(SpecialExport::Overload));
=======
    fn decorators(&mut self, decorator_list: Vec<Decorator>, usage: Usage) -> Decorators {
>>>>>>> 90131bba
        let has_no_type_check = decorator_list
            .iter()
            .any(|d| self.as_special_export(&d.expression) == Some(SpecialExport::NoTypeCheck));

        let decorators = self
            .ensure_and_bind_decorators(decorator_list, usage)
            .into_boxed_slice();
        Decorators {
            has_no_type_check,
            is_overload,
            decorators,
        }
    }

    fn function_body(
        &mut self,
        parameters: &mut Box<Parameters>,
        body: Vec<Stmt>,
        decorators: &Decorators,
        range: TextRange,
        is_async: bool,
        return_ann_with_range: Option<(TextRange, Idx<KeyAnnotation>)>,
        func_name: &Identifier,
        function_idx: Idx<KeyFunction>,
        class_key: Option<Idx<KeyClass>>,
    ) -> (FunctionStubOrImpl, Option<SelfAssignments>) {
        let stub_or_impl = if is_ellipse(&body) || (is_docstring(&body[0]) && decorators.is_overload)  {
            FunctionStubOrImpl::Stub
        } else {
            FunctionStubOrImpl::Impl
        };

        let self_assignments = if decorators.has_no_type_check
            || (self.untyped_def_behavior == UntypedDefBehavior::SkipAndInferReturnAny
                && !is_annotated(&return_ann_with_range, parameters))
        {
            self.mark_as_returns_any(func_name);
            self.unchecked_function_body_scope(
                parameters,
                body,
                range,
                func_name,
                function_idx,
                class_key,
            )
        } else {
            match self.untyped_def_behavior {
                UntypedDefBehavior::SkipAndInferReturnAny
                | UntypedDefBehavior::CheckAndInferReturnAny => {
                    let (yields_and_returns, self_assignments) = self.function_body_scope(
                        parameters,
                        body,
                        range,
                        func_name,
                        function_idx,
                        class_key,
                    );
                    self.analyze_return_type(
                        func_name,
                        is_async,
                        yields_and_returns,
                        return_ann_with_range,
                        None, // this disables return type inference
                        stub_or_impl,
                        decorators.decorators.clone(),
                    );
                    self_assignments
                }
                UntypedDefBehavior::CheckAndInferReturnType => {
                    let implicit_return = self.implicit_return(&body, func_name);
                    let (yields_and_returns, self_assignments) = self.function_body_scope(
                        parameters,
                        body,
                        range,
                        func_name,
                        function_idx,
                        class_key,
                    );
                    self.analyze_return_type(
                        func_name,
                        is_async,
                        yields_and_returns,
                        return_ann_with_range,
                        Some(implicit_return),
                        stub_or_impl,
                        decorators.decorators.clone(),
                    );
                    self_assignments
                }
            }
        };

        (stub_or_impl, self_assignments)
    }

    pub fn function_def(&mut self, mut x: StmtFunctionDef) {
        let func_name = x.name.clone();
        let def_user = self.declare_user(Key::Definition(ShortIdentifier::new(&func_name)));

        // Get preceding function definition, if any. Used for building an overload type.
        let (function_idx, pred_idx) = self.create_function_index(&x.name);

        let (class_key, metadata_key) = match self.scopes.current_class_and_metadata_keys() {
            Some((class_key, metadata_key)) => (Some(class_key), Some(metadata_key)),
            _ => (None, None),
        };

        self.scopes.push(Scope::annotation(x.range));
        let (return_ann_with_range, legacy_tparams) =
            self.function_header(&mut x, &func_name, class_key, def_user.usage());

        let decorators = self.decorators(mem::take(&mut x.decorator_list), def_user.usage());

        let (stub_or_impl, self_assignments) = self.function_body(
            &mut x.parameters,
            mem::take(&mut x.body),
            &decorators,
            x.range,
            x.is_async,
            return_ann_with_range,
            &func_name,
            function_idx,
            class_key,
        );

        // Pop the annotation scope to get back to the parent scope, and handle this
        // case where we need to track assignments to `self` from methods.
        self.scopes.pop();
        self.scopes
            .record_self_assignments_if_applicable(self_assignments);

        self.insert_binding_idx(
            function_idx,
            BindingFunction {
                def: x,
                stub_or_impl,
                class_key,
                decorators: decorators.decorators,
                legacy_tparams: legacy_tparams.into_boxed_slice(),
                successor: None,
            },
        );

        self.bind_definition_user(
            &func_name,
            def_user,
            Binding::Function(function_idx, pred_idx, metadata_key),
            FlowStyle::FunctionDef(function_idx, return_ann_with_range.is_some()),
        );
    }
}

/// Given the body of a function, what are the potential expressions that
/// could be the last ones to be executed, where the function then falls off the end.
///
/// * Return None to say there are branches that fall off the end always.
/// * Return Some([]) to say that we can never reach the end (e.g. always return, raise)
/// * Return Some(xs) to say this set might be the last expression.
fn function_last_expressions<'a>(
    x: &'a [Stmt],
    sys_info: &SysInfo,
) -> Option<Vec<(LastStmt, &'a Expr)>> {
    fn f<'a>(sys_info: &SysInfo, x: &'a [Stmt], res: &mut Vec<(LastStmt, &'a Expr)>) -> Option<()> {
        match x.last()? {
            Stmt::Expr(x) => res.push((LastStmt::Expr, &x.value)),
            Stmt::Return(_) | Stmt::Raise(_) => {}
            Stmt::With(x) => {
                let kind = IsAsync::new(x.is_async);
                for y in &x.items {
                    res.push((LastStmt::With(kind), &y.context_expr));
                }
                f(sys_info, &x.body, res)?;
            }
            Stmt::If(x) => {
                let mut last_test = None;
                for (test, body) in sys_info.pruned_if_branches(x) {
                    last_test = test;
                    f(sys_info, body, res)?;
                }
                if last_test.is_some() {
                    // The final `if` can fall through, so the `if` itself might be the last statement.
                    return None;
                }
            }
            Stmt::Try(x) => {
                if !x.finalbody.is_empty() {
                    f(sys_info, &x.finalbody, res)?;
                } else {
                    if x.orelse.is_empty() {
                        f(sys_info, &x.body, res)?;
                    } else {
                        f(sys_info, &x.orelse, res)?;
                    }
                    for handler in &x.handlers {
                        match handler {
                            ExceptHandler::ExceptHandler(x) => f(sys_info, &x.body, res)?,
                        }
                    }
                    // If we don't have a matching handler, we raise an exception, which is fine.
                }
            }
            Stmt::Match(x) => {
                let mut exhaustive = false;
                for case in x.cases.iter() {
                    f(sys_info, &case.body, res)?;
                    if case.pattern.is_wildcard() || case.pattern.is_irrefutable() {
                        exhaustive = true;
                        break;
                    }
                }
                if !exhaustive {
                    return None;
                }
            }
            _ => return None,
        }
        Some(())
    }

    let mut res = Vec::new();
    f(sys_info, x, &mut res)?;
    Some(res)
}

fn is_docstring(x: &Stmt) -> bool {
    match x {
        Stmt::Expr(StmtExpr {
            value: box Expr::StringLiteral(..),
            ..
        }) => true,
        _ => false,
    }
}

fn is_ellipse(x: &[Stmt]) -> bool {
    match x.iter().find(|x| !is_docstring(x)) {
        Some(Stmt::Expr(StmtExpr {
            value: box Expr::EllipsisLiteral(_),
            ..
        })) => true,
        _ => false,
    }
}<|MERGE_RESOLUTION|>--- conflicted
+++ resolved
@@ -398,14 +398,14 @@
         );
     }
 
-<<<<<<< HEAD
-    fn decorators(&mut self, decorator_list: Vec<Decorator>) -> Decorators {
+
+
+
+    fn decorators(&mut self, decorator_list: Vec<Decorator>, usage: Usage) -> Decorators {
         let is_overload = decorator_list
             .iter()
             .any(|d| self.as_special_export(&d.expression) == Some(SpecialExport::Overload));
-=======
-    fn decorators(&mut self, decorator_list: Vec<Decorator>, usage: Usage) -> Decorators {
->>>>>>> 90131bba
+      
         let has_no_type_check = decorator_list
             .iter()
             .any(|d| self.as_special_export(&d.expression) == Some(SpecialExport::NoTypeCheck));
