--- conflicted
+++ resolved
@@ -16,6 +16,7 @@
 use std::sync::atomic::AtomicI32;
 use std::sync::atomic::Ordering;
 use std::time::Instant;
+use lsp_server::ResponseError;
 use pyrefly_util::lock::Mutex;
 use pyrefly_util::lock::RwLock;
 
@@ -157,7 +158,6 @@
 use starlark_map::small_map::SmallMap;
 
 use crate::commands::lsp::IndexingMode;
-<<<<<<< HEAD
 use crate::tsp;
 use crate::tsp::GetPythonSearchPathsRequest;
 use crate::tsp::GetSnapshotRequest;
@@ -175,8 +175,6 @@
 use crate::tsp::ResolveImportRequest;
 use crate::tsp::GetTypeArgsRequest;
 use crate::commands::lsp::LspArgs;
-=======
->>>>>>> 54e4a5f3
 use crate::config::config::ConfigFile;
 use crate::error::error::Error;
 use crate::lsp::features::hover::get_hover;
@@ -266,13 +264,8 @@
     /// A set of configs where we have already indexed all the files within the config.
     indexed_configs: Mutex<HashSet<ArcId<ConfigFile>>>,
     cancellation_handles: Arc<Mutex<HashMap<RequestId, CancellationHandle>>>,
-<<<<<<< HEAD
-    pub(crate) workspaces: Arc<Workspaces>,
-    outgoing_request_id: Arc<AtomicI32>,
-=======
     workspaces: Arc<Workspaces>,
     outgoing_request_id: AtomicI32,
->>>>>>> 54e4a5f3
     outgoing_requests: Mutex<HashMap<RequestId, Request>>,
     filewatcher_registered: AtomicBool,
     version_info: Mutex<HashMap<PathBuf, i32>>,
@@ -313,25 +306,6 @@
                 }
             }
             Message::Notification(x) => {
-<<<<<<< HEAD
-                lsp_debug!("Handling notification: {}", x.method);
-                lsp_debug!("Notification parameters: {}", serde_json::to_string_pretty(&x.params).unwrap_or_else(|_| "Failed to serialize params".to_string()));
-                let send_result = if let Some(params) = as_notification::<DidOpenTextDocument>(&x) {
-                    queued_events_sender.send(ServerEvent::DidOpenTextDocument(params))
-                } else if let Some(params) = as_notification::<DidChangeTextDocument>(&x) {
-                    queued_events_sender.send(ServerEvent::DidChangeTextDocument(params))
-                } else if let Some(params) = as_notification::<DidCloseTextDocument>(&x) {
-                    queued_events_sender.send(ServerEvent::DidCloseTextDocument(params))
-                } else if let Some(params) = as_notification::<DidSaveTextDocument>(&x) {
-                    queued_events_sender.send(ServerEvent::DidSaveTextDocument(params))
-                } else if let Some(params) = as_notification::<DidChangeWatchedFiles>(&x) {
-                    queued_events_sender.send(ServerEvent::DidChangeWatchedFiles(params))
-                } else if let Some(params) = as_notification::<DidChangeWorkspaceFolders>(&x) {
-                    queued_events_sender.send(ServerEvent::DidChangeWorkspaceFolders(params))
-                } else if let Some(params) = as_notification::<DidChangeConfiguration>(&x) {
-                    queued_events_sender.send(ServerEvent::DidChangeConfiguration(params))
-                } else if let Some(params) = as_notification::<Cancel>(&x) {
-=======
                 let send_result = if let Some(Ok(params)) =
                     as_notification::<DidOpenTextDocument>(&x)
                 {
@@ -349,7 +323,6 @@
                 } else if let Some(Ok(params)) = as_notification::<DidChangeConfiguration>(&x) {
                     lsp_queue.send(LspEvent::DidChangeConfiguration(params))
                 } else if let Some(Ok(params)) = as_notification::<Cancel>(&x) {
->>>>>>> 54e4a5f3
                     let id = match params.id {
                         NumberOrString::Number(i) => RequestId::from(i),
                         NumberOrString::String(s) => RequestId::from(s),
@@ -495,7 +468,6 @@
 impl Server {
     const FILEWATCHER_ID: &str = "FILEWATCHER";
 
-<<<<<<< HEAD
     /// Helper function to create a consistent "Snapshot is outdated" error response
     pub(crate) fn snapshot_outdated_error() -> ResponseError {
         ResponseError {
@@ -504,7 +476,6 @@
             data: None,
         }
     }
-=======
     fn extract_request_params_or_send_err_response<T>(
         &self,
         params: Result<T::Params, serde_json::Error>,
@@ -527,7 +498,6 @@
         }
     }
 
->>>>>>> 54e4a5f3
     /// Process the event and return next step.
     fn process_event<'a>(
         &'a self,
@@ -545,13 +515,8 @@
                 // We did a commit and want to get back to a stable state.
                 self.validate_in_memory(ide_transaction_manager);
             }
-<<<<<<< HEAD
-            ServerEvent::CancelRequest(id) => {
-                lsp_debug!("We should cancel request {id:?}");
-=======
             LspEvent::CancelRequest(id) => {
                 eprintln!("We should cancel request {id:?}");
->>>>>>> 54e4a5f3
                 if let Some(cancellation_handle) = self.cancellation_handles.lock().remove(&id) {
                     cancellation_handle.cancel();
                 }
@@ -593,12 +558,6 @@
                     lsp_debug!("Response for unknown request: {x:?}");
                 }
             }
-<<<<<<< HEAD
-            ServerEvent::LspRequest(x) => {
-                if canceled_requests.remove(&x.id) {
-                    let message = format!("Request {} is canceled", x.id);
-                    lsp_debug!("{message}");
-=======
             LspEvent::LspRequest(x) => {
                 // These are messages where VS Code will use results from previous document versions,
                 // we really don't want to implicitly cancel those.
@@ -619,7 +578,6 @@
                         }
                     );
                     eprintln!("{message}");
->>>>>>> 54e4a5f3
                     self.send_response(Response::new_err(
                         x.id,
                         ErrorCode::RequestCanceled as i32,
@@ -627,13 +585,6 @@
                     ));
                     return Ok(ProcessEvent::Continue);
                 }
-<<<<<<< HEAD
-                lsp_debug!("Handling non-canceled request {} ({})", x.method, x.id);
-                lsp_debug!("Request parameters: {}", serde_json::to_string_pretty(&x.params).unwrap_or_else(|_| "Failed to serialize params".to_string()));
-                // Store request info for duration logging in send_response
-                *self.current_request.lock() = Some((x.id.clone(), x.method.clone(), Instant::now()));
-                if let Some(params) = as_request::<GotoDefinition>(&x) {
-=======
 
                 if subsequent_mutation {
                     // We probably didn't bother completing a previous check, but we are now answering a query that
@@ -649,7 +600,6 @@
                             params, &x.id,
                         )
                 {
->>>>>>> 54e4a5f3
                     let default_response = GotoDefinitionResponse::Array(Vec::new());
                     let transaction =
                         ide_transaction_manager.non_commitable_transaction(&self.state);
@@ -1180,13 +1130,8 @@
         // After we finished a recheck asynchronously, we immediately send `RecheckFinished` to
         // the main event loop of the server. As a result, the server can do a revalidation of
         // all the in-memory files based on the fresh main State as soon as possible.
-<<<<<<< HEAD
-        let _ = priority_events_sender.send(ServerEvent::RecheckFinished);
-        lsp_debug!("Populated all files in the project path.");
-=======
         let _ = lsp_queue.send(LspEvent::RecheckFinished);
         eprintln!("Populated all files in the project path.");
->>>>>>> 54e4a5f3
     }
 
     fn did_save(&self, params: DidSaveTextDocumentParams) {
@@ -1214,14 +1159,10 @@
         self.open_files
             .write()
             .insert(uri, Arc::new(params.text_document.text));
-<<<<<<< HEAD
         self.state.increment_snapshot(); // Increment snapshot on file open
-        self.validate_in_memory(ide_transaction_manager)?;
-=======
         if !subsequent_mutation {
             self.validate_in_memory(ide_transaction_manager);
         }
->>>>>>> 54e4a5f3
         self.populate_project_files_if_necessary(config_to_populate_files);
         // rewatch files in case we loaded or dropped any configs
         self.setup_file_watcher_if_necessary();
@@ -1244,24 +1185,16 @@
             ));
         }
         version_info.insert(file_path.clone(), version);
-<<<<<<< HEAD
-        let mut new_text = String::from(self.open_files.read().get(&file_path).unwrap().as_ref());
-        for change in params.content_changes {
-            let TextDocumentContentChangeEvent { range, text, .. } = change;
-            // If no range is given, we can full text replace.
-            let Some(range) = range else {
-                new_text = text;
-                continue;
-            };
-            let index = LineIndex::from_source_text(&new_text);
-            let start = position_to_usize(range.start, &index, &new_text);
-            let end = position_to_usize(range.end, &index, &new_text);
-            new_text.replace_range(start..end, &text);
-        }
-        self.open_files
-            .write()
-            .insert(file_path.clone(), Arc::new(new_text));
-        self.validate_in_memory(ide_transaction_manager)
+        let mut lock = self.open_files.write();
+        let original = lock.get_mut(&file_path).unwrap();
+        *original = Arc::new(apply_change_events(
+            original.as_str(),
+            params.content_changes,
+        ));
+        drop(lock);
+        if !subsequent_mutation {
+            self.validate_in_memory(ide_transaction_manager);
+        }
     }
 
     /// Load a module in a fresh transaction if it's not available in the current transaction
@@ -1407,19 +1340,7 @@
             modified,
             removed,
             unknown,
-=======
-        let mut lock = self.open_files.write();
-        let original = lock.get_mut(&file_path).unwrap();
-        *original = Arc::new(apply_change_events(
-            original.as_str(),
-            params.content_changes,
-        ));
-        drop(lock);
-        if !subsequent_mutation {
-            self.validate_in_memory(ide_transaction_manager);
->>>>>>> 54e4a5f3
-        }
-        Ok(())
+        }
     }
 
     fn did_change_watched_files(&self, params: DidChangeWatchedFilesParams) {
@@ -1452,27 +1373,10 @@
     }
 
     fn workspace_folders_changed(&self, params: DidChangeWorkspaceFoldersParams) {
-<<<<<<< HEAD
-        let removed = params
-            .event
-            .removed
-            .iter()
-            .map(|x| x.uri.to_file_path().unwrap())
-            .collect::<Vec<_>>();
-        let added = params
-            .event
-            .added
-            .iter()
-            .map(|x| x.uri.to_file_path().unwrap())
-            .collect::<Vec<_>>();
-
-        self.state.increment_snapshot(); // Increment snapshot on workspace change
-        self.configure(&added, &removed);
-=======
         self.workspaces.changed(params.event);
         self.setup_file_watcher_if_necessary();
         self.request_settings_for_all_workspaces();
->>>>>>> 54e4a5f3
+        self.state.increment_snapshot(); // Increment snapshot on workspace change
     }
 
     fn did_change_configuration<'a>(
@@ -2082,148 +1986,6 @@
     fn invalidate_config(&self) {
         self.invalidate(|t| t.invalidate_config());
     }
-<<<<<<< HEAD
-
-    /// Updates pythonpath with specified python path
-    /// scope_uri = None for default workspace
-    fn update_pythonpath(&self, modified: &mut bool, scope_uri: &Option<Url>, python_path: &str) {
-        let mut workspaces = self.workspaces.workspaces.write();
-        let interpreter = PathBuf::from(python_path);
-        let python_info = Some(PythonInfo::new(interpreter));
-        match scope_uri {
-            Some(scope_uri) => {
-                let workspace_path = scope_uri.to_file_path().unwrap();
-                if let Some(workspace) = workspaces.get_mut(&workspace_path) {
-                    *modified = true;
-                    workspace.python_info = python_info;
-                }
-            }
-            None => {
-                *modified = true;
-                self.workspaces.default.write().python_info = python_info;
-            }
-        }
-        if *modified {
-            self.state.increment_snapshot(); // Increment snapshot on python path change
-        }
-        self.invalidate_config();
-    }
-
-    // Updates search paths for scope uri.
-    fn update_search_paths(
-        &self,
-        modified: &mut bool,
-        scope_uri: &Option<Url>,
-        search_paths: Vec<PathBuf>,
-    ) {
-        let mut workspaces = self.workspaces.workspaces.write();
-        match scope_uri {
-            Some(scope_uri) => {
-                let workspace_path = scope_uri.to_file_path().unwrap();
-                if let Some(workspace) = workspaces.get_mut(&workspace_path) {
-                    *modified = true;
-                    workspace.search_path = Some(search_paths);
-                }
-            }
-            None => {
-                *modified = true;
-                self.workspaces.default.write().search_path = Some(search_paths);
-            }
-        }
-        self.invalidate_config();
-    }
-}
-
-// Helper function to create a default type when we can't determine the actual type
-
-fn as_notification<T>(x: &Notification) -> Option<T::Params>
-where
-    T: lsp_types::notification::Notification,
-    T::Params: DeserializeOwned,
-{
-    if x.method == T::METHOD {
-        let params = serde_json::from_value(x.params.clone()).unwrap_or_else(|err| {
-            panic!(
-                "Invalid notification\nMethod: {}\n error: {}",
-                x.method, err
-            )
-        });
-        Some(params)
-    } else {
-        None
-    }
-}
-
-fn as_request<T>(x: &Request) -> Option<T::Params>
-where
-    T: lsp_types::request::Request,
-    T::Params: DeserializeOwned,
-{
-    if x.method == T::METHOD {
-        let params = serde_json::from_value(x.params.clone()).unwrap_or_else(|err| {
-            panic!(
-                "Invalid request\n  method: {}\n  error: {}\n  request: {:?}\n",
-                x.method, err, x
-            )
-        });
-        Some(params)
-    } else {
-        None
-    }
-}
-
-fn as_request_response_pair<T>(
-    request: &Request,
-    response: &Response,
-) -> Option<(T::Params, T::Result)>
-where
-    T: lsp_types::request::Request,
-    T::Params: DeserializeOwned,
-{
-    if response.id != request.id {
-        return None;
-    }
-    let params = as_request::<T>(request)?;
-    let result = serde_json::from_value(response.result.clone()?).unwrap_or_else(|err| {
-        panic!(
-            "Invalid response\n  method: {}\n response:{:?}\n, response error:{:?}\n, error: {}\n",
-            request.method, response.result, response.error, err
-        )
-    });
-    Some((params, result))
-}
-
-/// Create a new `Notification` object with the correct name from the given params.
-fn new_notification<T>(params: T::Params) -> Notification
-where
-    T: lsp_types::notification::Notification,
-{
-    Notification {
-        method: T::METHOD.to_owned(),
-        params: serde_json::to_value(&params).unwrap(),
-    }
-}
-
-fn new_response<T>(id: RequestId, params: anyhow::Result<T>) -> Response
-where
-    T: serde::Serialize,
-{
-    match params {
-        Ok(params) => Response {
-            id,
-            result: Some(serde_json::to_value(params).unwrap()),
-            error: None,
-        },
-        Err(e) => Response {
-            id,
-            result: None,
-            error: Some(ResponseError {
-                code: 0,
-                message: format!("{e:#?}"),
-                data: None,
-            }),
-        },
-    }
 }
 
 fn new_response_with_error_code<T>(id: RequestId, params: Result<T, ResponseError>) -> Response
@@ -2243,6 +2005,3 @@
         },
     }
 }
-=======
-}
->>>>>>> 54e4a5f3
