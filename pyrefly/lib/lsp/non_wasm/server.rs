--- conflicted
+++ resolved
@@ -413,69 +413,6 @@
         .and_then(|c| c.augments_syntax_tokens)
         .unwrap_or(false);
     ServerCapabilities {
-<<<<<<< HEAD
-        position_encoding: Some(PositionEncodingKind::UTF16),
-        text_document_sync: Some(TextDocumentSyncCapability::Kind(
-            TextDocumentSyncKind::INCREMENTAL,
-        )),
-        definition_provider: Some(OneOf::Left(true)),
-        type_definition_provider: Some(TypeDefinitionProviderCapability::Simple(true)),
-        code_action_provider: Some(CodeActionProviderCapability::Options(CodeActionOptions {
-            code_action_kinds: Some(vec![CodeActionKind::QUICKFIX]),
-            ..Default::default()
-        })),
-        completion_provider: Some(CompletionOptions {
-            trigger_characters: Some(vec![".".to_owned()]),
-            ..Default::default()
-        }),
-        document_highlight_provider: Some(OneOf::Left(true)),
-        // Find references won't work properly if we don't know all the files.
-        references_provider: match indexing_mode {
-            IndexingMode::None => None,
-            IndexingMode::LazyNonBlockingBackground | IndexingMode::LazyBlocking => {
-                Some(OneOf::Left(true))
-            }
-        },
-        rename_provider: match indexing_mode {
-            IndexingMode::None => None,
-            IndexingMode::LazyNonBlockingBackground | IndexingMode::LazyBlocking => {
-                Some(OneOf::Right(RenameOptions {
-                    prepare_provider: Some(true),
-                    work_done_progress_options: Default::default(),
-                }))
-            }
-        },
-        signature_help_provider: Some(SignatureHelpOptions {
-            trigger_characters: Some(vec!["(".to_owned(), ",".to_owned()]),
-            ..Default::default()
-        }),
-        hover_provider: Some(HoverProviderCapability::Simple(true)),
-        inlay_hint_provider: Some(OneOf::Left(true)),
-        document_symbol_provider: Some(OneOf::Left(true)),
-        workspace_symbol_provider: Some(OneOf::Left(true)),
-        folding_range_provider: Some(FoldingRangeProviderCapability::Simple(true)),
-        semantic_tokens_provider: if augments_syntax_tokens {
-            // We currently only return partial tokens (e.g. no tokens for keywords right now).
-            // If the client doesn't support `augments_syntax_tokens` to fallback baseline
-            // syntax highlighting for tokens we don't provide, it will be a regression
-            // (e.g. users might lose keyword highlighting).
-            // Therefore, we should not produce semantic tokens if the client doesn't support `augments_syntax_tokens`.
-            Some(SemanticTokensServerCapabilities::SemanticTokensOptions(
-                SemanticTokensOptions {
-                    legend: SemanticTokensLegends::lsp_semantic_token_legends(),
-                    full: Some(SemanticTokensFullOptions::Bool(true)),
-                    range: Some(true),
-                    ..Default::default()
-                },
-            ))
-        } else {
-            None
-        },
-        workspace: Some(WorkspaceServerCapabilities {
-            workspace_folders: Some(WorkspaceFoldersServerCapabilities {
-                supported: Some(true),
-                change_notifications: Some(OneOf::Left(true)),
-=======
         capabilities: lsp_types::ServerCapabilities {
             position_encoding: Some(PositionEncodingKind::UTF16),
             text_document_sync: Some(TextDocumentSyncCapability::Kind(
@@ -490,7 +427,6 @@
             completion_provider: Some(CompletionOptions {
                 trigger_characters: Some(vec![".".to_owned()]),
                 ..Default::default()
->>>>>>> fa72b25a
             }),
             document_highlight_provider: Some(OneOf::Left(true)),
             // Find references won't work properly if we don't know all the files.
@@ -517,6 +453,7 @@
             inlay_hint_provider: Some(OneOf::Left(true)),
             document_symbol_provider: Some(OneOf::Left(true)),
             workspace_symbol_provider: Some(OneOf::Left(true)),
+            folding_range_provider: Some(FoldingRangeProviderCapability::Simple(true)),
             semantic_tokens_provider: if augments_syntax_tokens {
                 // We currently only return partial tokens (e.g. no tokens for keywords right now).
                 // If the client doesn't support `augments_syntax_tokens` to fallback baseline
