--- conflicted
+++ resolved
@@ -2374,17 +2374,9 @@
         let import_format = lsp_config.and_then(|c| c.import_format).unwrap_or_default();
         let module_info = transaction.get_module_info(&handle)?;
         let range = self.from_lsp_range(uri, &module_info, params.range);
-<<<<<<< HEAD
-        let code_actions = transaction
-            .local_quickfix_code_actions_sorted(&handle, range, import_format)?
-            .into_map(|(title, info, range, insert_text)| {
-                CodeActionOrCommand::CodeAction(CodeAction {
-                    title,
-                    kind: Some(CodeActionKind::QUICKFIX),
-=======
         let mut actions = Vec::new();
         if let Some(quickfixes) =
-            transaction.local_quickfix_code_actions(&handle, range, import_format)
+            transaction.local_quickfix_code_actions_sorted(&handle, range, import_format)
         {
             actions.extend(
                 quickfixes
@@ -2426,7 +2418,6 @@
                 actions.push(CodeActionOrCommand::CodeAction(CodeAction {
                     title: action.title,
                     kind: Some(action.kind),
->>>>>>> 2cfcddb5
                     edit: Some(WorkspaceEdit {
                         changes: Some(changes),
                         ..Default::default()
