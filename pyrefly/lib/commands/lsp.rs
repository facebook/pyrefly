--- conflicted
+++ resolved
@@ -835,7 +835,6 @@
     Exit,
 }
 
-<<<<<<< HEAD
 /// Format a TSP Type into a human-readable string representation
 fn format_type_representation(type_param: &tsp::Type, flags: tsp::TypeReprFlags) -> String {
     use tsp::TypeCategory;
@@ -909,9 +908,7 @@
 
     result
 }
-=======
 const PYTHON_SECTION: &str = "python";
->>>>>>> 4b6e59fa
 
 #[derive(Debug, Default, Deserialize)]
 #[serde(rename_all = "camelCase")]
