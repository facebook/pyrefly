--- conflicted
+++ resolved
@@ -188,15 +188,12 @@
     /// Ignore missing source packages when only type stubs are available, allowing imports to proceed without source validation.
     #[arg(long, env = clap_env("IGNORE_MISSING_SOURCE"))]
     ignore_missing_source: Option<bool>,
-<<<<<<< HEAD
     /// Controls how Pyrefly analyzes function definitions that lack type annotations on parameters and return values.
     #[arg(long, env = clap_env("UNTYPED_DEF_BEHAVIOR"))]
     untyped_def_behavior: Option<UntypedDefBehavior>,
-=======
     /// Whether to ignore type errors in generated code.
     #[arg(long, env = clap_env("IGNORE_ERRORS_IN_GENERATED_CODE"))]
     ignore_errors_in_generated_code: Option<bool>,
->>>>>>> 8d4841f5
 }
 
 impl OutputFormat {
