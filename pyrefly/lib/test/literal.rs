/*
 * Copyright (c) Meta Platforms, Inc. and affiliates.
 *
 * This source code is licensed under the MIT license found in the
 * LICENSE file in the root directory of this source tree.
 */

use crate::testcase;

testcase!(
    test_fstring_literal,
    r#"
from typing import assert_type, Literal, LiteralString
x0 = f"abc"
assert_type(x0, Literal["abc"])

x1 = f"abc{x0}"
assert_type(x1, LiteralString)

x2 = f"abc" "def"
assert_type(x2, Literal["abcdef"])

x3 = f"abc" f"def"
assert_type(x3, Literal["abcdef"])

x4 = "abc" f"def"
assert_type(x4, Literal["abcdef"])

x5 = "abc" f"def{x0}g" "hij" f"klm"
assert_type(x5, LiteralString)
"#,
);

testcase!(
    test_invalid_literal,
    r#"
from typing import Literal
x = 1
y: Literal[x]  # E: Expected a type form
"#,
);

testcase!(
    test_large_int_literal,
    r#"
from typing import assert_type, Literal
x = 1
y = 0xFFFFFFFFFFFFFFFFFF
assert_type(x, Literal[1])
assert_type(y, Literal[4722366482869645213695])
"#,
);

testcase!(
    test_large_int_type,
    r#"
from typing import Literal
x: Literal[0xFFFFFFFFFFFFFFFFFF]
"#,
);

testcase!(
    test_generic_create_literal,
    r#"
from typing import assert_type, Literal

class Foo[T]:
    def __init__(self, x: T) -> None: ...

x: Literal[42] = 42
assert_type(Foo(x), Foo[int])
"#,
);

testcase!(
    test_generic_get_literal,
    r#"
from typing import assert_type, Literal

class Foo[T]:
    def get(self) -> T: ...

def test(x: Foo[Literal[42]]) -> None:
    assert_type(x.get(), Literal[42])
"#,
);

testcase!(
    test_literal_string_after_if,
    r#"
from typing import Literal

if True:
    pass

x: Literal["little", "big"] = "big"
"#,
);

testcase!(
    test_literal_none,
    r#"
from typing import Literal
Literal[None]
    "#,
);

testcase!(
    test_literal_alias,
    r#"
from typing import Literal as L
x: L["foo"] = "foo"
"#,
);

testcase!(
    test_literal_string_infer,
    r#"
from typing import LiteralString, assert_type
def f(x: LiteralString):
    assert_type(["foo"], list[str])
    assert_type([x], list[LiteralString])
    xs: list[str] = [x]
"#,
);

testcase!(
    test_index_literal,
    r#"
from typing import assert_type

def foo(x):
    assert_type("Magic"[0], str)
    assert_type("Magic"[3:4], str)
"#,
);

testcase!(
    test_literal_nesting,
    r#"
from typing import Literal, assert_type

X = Literal["foo", "bar"]
Y = Literal["baz", None]
Z = Literal[X, Y]

def f(x: Z) -> None:
    assert_type(x, Literal["foo", "bar", "baz", None])
"#,
);

testcase!(
    test_literal_direct_nesting,
    r#"
from typing import Literal

good: Literal[Literal[Literal[1, 2, 3], "foo"], 5, None] = "foo"
bad: Literal[Literal, 3]  # E: Expected a type argument for `Literal`  # E: Invalid type inside literal, `Literal`
"#,
);

testcase!(
    test_literal_brackets,
    r#"
from typing import Literal
bad6: Literal[(1, "foo", "bar")]  # E: Literal arguments cannot be parenthesized
"#,
);

testcase!(
    test_literal_with_nothing,
    r#"
from typing import Literal
bad1: Literal # E: Expected a type argument for `Literal`
bad2: list[Literal]  # E: Expected a type argument for `Literal`
"#,
);

testcase!(
    test_literal_with_byte,
    r#"
from typing import assert_type, Literal
x = b"far"
<<<<<<< HEAD

assert_type(x[0], Literal[102])
x[3.14]  # E: Index `3.14` into bytearray is not an int
=======
assert_type(x[0], Literal[102])
x[3.14]  # E: Index Float(3.14) into bytearray is not an int
>>>>>>> bca5cc11

# TODO: add support for negative indices case which should match `Expr::UnaryOp(...)`
assert_type(x[-1], Literal[114])
x[-6.28]  # E: Index `-6.28` into bytearray is not an int

assert_type(x[0:1], bytes)
"#,
);<|MERGE_RESOLUTION|>--- conflicted
+++ resolved
@@ -181,16 +181,11 @@
     r#"
 from typing import assert_type, Literal
 x = b"far"
-<<<<<<< HEAD
 
 assert_type(x[0], Literal[102])
 x[3.14]  # E: Index `3.14` into bytearray is not an int
-=======
-assert_type(x[0], Literal[102])
-x[3.14]  # E: Index Float(3.14) into bytearray is not an int
->>>>>>> bca5cc11
 
-# TODO: add support for negative indices case which should match `Expr::UnaryOp(...)`
+# Negative index case, which should match `Expr::UnaryOp(...)`
 assert_type(x[-1], Literal[114])
 x[-6.28]  # E: Index `-6.28` into bytearray is not an int
 
