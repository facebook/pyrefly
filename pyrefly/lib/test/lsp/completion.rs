--- conflicted
+++ resolved
@@ -38,11 +38,8 @@
             kind,
             insert_text,
             data,
-<<<<<<< HEAD
             tags,
-=======
             text_edit,
->>>>>>> fbfa0705
             ..
         } in state
             .transaction()
