--- conflicted
+++ resolved
@@ -19,10 +19,6 @@
 mod object_model;
 mod references;
 mod rename;
-<<<<<<< HEAD
-pub mod util;
-=======
 mod type_definition;
 mod util;
->>>>>>> fad2e763
 mod workspace_symbol;