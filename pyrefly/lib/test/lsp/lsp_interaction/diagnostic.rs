/*
 * Copyright (c) Meta Platforms, Inc. and affiliates.
 *
 * This source code is licensed under the MIT license found in the
 * LICENSE file in the root directory of this source tree.
 */

use lsp_server::RequestId;
use lsp_server::Response;

use crate::test::lsp::lsp_interaction::object_model::InitializeSettings;
use crate::test::lsp::lsp_interaction::object_model::LspInteraction;
use crate::test::lsp::lsp_interaction::util::get_test_files_root;

#[test]
fn test_cycle_class() {
    let test_files_root = get_test_files_root();
    let mut interaction = LspInteraction::new();
    interaction.set_root(test_files_root.path().to_path_buf());
    interaction.initialize(InitializeSettings {
        configuration: Some(None),
        ..Default::default()
    });

    interaction.server.did_open("cycle_class/foo.py");
    interaction.server.diagnostic("cycle_class/foo.py");

    interaction.client.expect_response(Response {
        id: RequestId::from(2),
        result: Some(serde_json::json!({
            "items": [],
            "kind": "full"
        })),
        error: None,
    });

    interaction.shutdown();
}

#[test]
fn test_unexpected_keyword_range() {
    let test_files_root = get_test_files_root();
    let mut interaction = LspInteraction::new();
    interaction.set_root(test_files_root.path().to_path_buf());
    interaction.initialize(InitializeSettings {
        configuration: Some(None),
        ..Default::default()
    });

    interaction.server.did_change_configuration();

    interaction.client.expect_configuration_request(2, None);
    interaction.server.send_configuration_response(2, serde_json::json!([{"pyrefly": {"displayTypeErrors": "force-on"}}, {"pyrefly": {"displayTypeErrors": "force-on"}}]));

    interaction.server.did_open("unexpected_keyword.py");
    interaction.server.diagnostic("unexpected_keyword.py");

    interaction.client.expect_response(Response {
        id: RequestId::from(2),
        result: Some(serde_json::json!({
            "items": [
                {
                    "code": "unexpected-keyword",
                    "codeDescription": {
                        "href": "https://pyrefly.org/en/docs/error-kinds/#unexpected-keyword"
                    },
                    "message": "Unexpected keyword argument `foo` in function `test`",
                    "range": {
                        "end": {"character": 8, "line": 10},
                        "start": {"character": 5, "line": 10}
                    },
                    "severity": 1,
                    "source": "Pyrefly"
                }
            ],
            "kind": "full"
        })),
        error: None,
    });

    interaction.shutdown();
}

#[test]
fn test_error_documentation_links() {
    let test_files_root = get_test_files_root();
    let mut interaction = LspInteraction::new();
    interaction.set_root(test_files_root.path().to_path_buf());
    interaction.initialize(InitializeSettings {
        configuration: Some(None),
        ..Default::default()
    });

    interaction.server.did_change_configuration();

    interaction.client.expect_configuration_request(2, None);
    interaction.server.send_configuration_response(2, serde_json::json!([{"pyrefly": {"displayTypeErrors": "force-on"}}, {"pyrefly": {"displayTypeErrors": "force-on"}}]));

    interaction.server.did_open("error_docs_test.py");
    interaction.server.diagnostic("error_docs_test.py");

    interaction.client.expect_response(Response {
        id: RequestId::from(2),
        result: Some(serde_json::json!({
            "items": [
                {
                    "code": "bad-assignment",
                    "codeDescription": {
                        "href": "https://pyrefly.org/en/docs/error-kinds/#bad-assignment"
                    },
                    "message": "`Literal['']` is not assignable to `int`",
                    "range": {
                        "end": {"character": 11, "line": 9},
                        "start": {"character": 9, "line": 9}
                    },
                    "severity": 1,
                    "source": "Pyrefly"
                },
                {
                    "code": "bad-context-manager",
                    "codeDescription": {
                        "href": "https://pyrefly.org/en/docs/error-kinds/#bad-context-manager"
                    },
                    "message": "Cannot use `A` as a context manager\n  Object of class `A` has no attribute `__enter__`",
                    "range": {
                        "end": {"character": 8, "line": 17},
                        "start": {"character": 5, "line": 17}
                    },
                    "severity": 1,
                    "source": "Pyrefly"
                },
                {
                    "code": "bad-context-manager",
                    "codeDescription": {
                        "href": "https://pyrefly.org/en/docs/error-kinds/#bad-context-manager"
                    },
                    "message": "Cannot use `A` as a context manager\n  Object of class `A` has no attribute `__exit__`",
                    "range": {
                        "end": {"character": 8, "line": 17},
                        "start": {"character": 5, "line": 17}
                    },
                    "severity": 1,
                    "source": "Pyrefly"
                },
                {
                    "code": "missing-attribute",
                    "codeDescription": {
                        "href": "https://pyrefly.org/en/docs/error-kinds/#missing-attribute"
                    },
                    "message": "Object of class `object` has no attribute `nonexistent_method`",
                    "range": {
                        "end": {"character": 22, "line": 22},
                        "start": {"character": 0, "line": 22}
                    },
                    "severity": 1,
                    "source": "Pyrefly"
                }
            ],
            "kind": "full"
        })),
        error: None,
    });

    interaction.shutdown();
}

<<<<<<< HEAD
#[cfg(unix)]
#[test]
fn test_publish_diagnostics_preserves_symlink_uri() {
    use std::os::unix::fs::symlink;

    let test_files_root = get_test_files_root();
    let symlink_name = "type_errors_symlink.py";
    let symlink_target = test_files_root.path().join("type_errors.py");
    let symlink_path = test_files_root.path().join(symlink_name);
    symlink(&symlink_target, &symlink_path).unwrap();

    let mut interaction = LspInteraction::new();
    interaction.set_root(test_files_root.path().to_path_buf());
    interaction.initialize(InitializeSettings {
        configuration: Some(Some(
            serde_json::json!([{"pyrefly": {"displayTypeErrors": "force-on"}}]),
        )),
        ..Default::default()
    });

    interaction.server.did_open(symlink_name);
    interaction
        .client
        .expect_publish_diagnostics_exact_uri(symlink_path, 1);
=======
#[test]
fn test_unreachable_branch_diagnostic() {
    let test_files_root = get_test_files_root();
    let mut interaction = LspInteraction::new();
    interaction.set_root(test_files_root.path().to_path_buf());
    interaction.initialize(InitializeSettings {
        configuration: Some(None),
        ..Default::default()
    });

    interaction.server.did_change_configuration();

    interaction.client.expect_configuration_request(2, None);
    interaction.server.send_configuration_response(
        2,
        serde_json::json!([
            {"pyrefly": {"displayTypeErrors": "force-on"}},
            {"pyrefly": {"displayTypeErrors": "force-on"}}
        ]),
    );

    interaction.server.did_open("unreachable_branch.py");
    interaction.server.diagnostic("unreachable_branch.py");

    interaction.client.expect_response(Response {
        id: RequestId::from(2),
        result: Some(serde_json::json!({
            "items": [
                {
                    "code": "unreachable-code",
                    "message": "This code is unreachable for the current configuration",
                    "range": {
                        "end": {"character": 12, "line": 6},
                        "start": {"character": 4, "line": 6}
                    },
                    "severity": 4,
                    "source": "Pyrefly",
                    "tags": [1]
                }
            ],
            "kind": "full"
        })),
        error: None,
    });
>>>>>>> dbdf056d

    interaction.shutdown();
}<|MERGE_RESOLUTION|>--- conflicted
+++ resolved
@@ -164,7 +164,6 @@
     interaction.shutdown();
 }
 
-<<<<<<< HEAD
 #[cfg(unix)]
 #[test]
 fn test_publish_diagnostics_preserves_symlink_uri() {
@@ -189,7 +188,8 @@
     interaction
         .client
         .expect_publish_diagnostics_exact_uri(symlink_path, 1);
-=======
+}
+
 #[test]
 fn test_unreachable_branch_diagnostic() {
     let test_files_root = get_test_files_root();
@@ -234,7 +234,6 @@
         })),
         error: None,
     });
->>>>>>> dbdf056d
 
     interaction.shutdown();
 }