--- conflicted
+++ resolved
@@ -902,7 +902,6 @@
         }
     }
 
-<<<<<<< HEAD
     fn should_error_on_abstract_call(&self, target: &CallTarget) -> bool {
         match target {
             CallTarget::Function(_) | CallTarget::FunctionOverload(..) => true,
@@ -920,7 +919,6 @@
             Type::SuperInstance(_) => true,
             _ => false,
         }
-=======
     pub fn call_infer(
         &self,
         call_target: CallTarget,
@@ -943,7 +941,6 @@
             hint,
             ctor_targs,
         )
->>>>>>> a99a5fb2
     }
 
     /// Helper function hide details of call synthesis from the attribute resolution code.
