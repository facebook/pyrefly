--- conflicted
+++ resolved
@@ -1674,7 +1674,6 @@
                             "Index `{}` into bytearray is not an int",
                             index_expr.display_with(self.module_info())
                         ),
-<<<<<<< HEAD
                     )
                 }
             }
@@ -1711,8 +1710,6 @@
                             "Index `{}` into bytearray is not an int",
                             index_expr.display_with(self.module_info())
                         ),
-=======
->>>>>>> 3b1e7d68
                     )
                 }
             }
