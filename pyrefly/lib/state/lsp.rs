/*
 * Copyright (c) Meta Platforms, Inc. and affiliates.
 *
 * This source code is licensed under the MIT license found in the
 * LICENSE file in the root directory of this source tree.
 */

use std::cmp::Reverse;
use std::collections::BTreeMap;

use dupe::Dupe;
use fuzzy_matcher::FuzzyMatcher;
use fuzzy_matcher::skim::SkimMatcherV2;
use itertools::Itertools;
use lsp_types::CompletionItem;
use lsp_types::CompletionItemKind;
use lsp_types::CompletionItemLabelDetails;
use lsp_types::CompletionItemTag;
use lsp_types::TextEdit;
use pyrefly_build::handle::Handle;
use pyrefly_python::ast::Ast;
use pyrefly_python::docstring::Docstring;
use pyrefly_python::dunder;
use pyrefly_python::keywords::get_keywords;
use pyrefly_python::module::Module;
use pyrefly_python::module::TextRangeWithModule;
use pyrefly_python::module_name::ModuleName;
use pyrefly_python::module_path::ModulePath;
use pyrefly_python::module_path::ModulePathDetails;
use pyrefly_python::module_path::ModuleStyle;
use pyrefly_python::short_identifier::ShortIdentifier;
use pyrefly_python::symbol_kind::SymbolKind;
use pyrefly_python::sys_info::SysInfo;
use pyrefly_types::facet::FacetKind;
use pyrefly_types::types::Union;
use pyrefly_util::gas::Gas;
use pyrefly_util::prelude::SliceExt;
use pyrefly_util::prelude::VecExt;
use pyrefly_util::task_heap::Cancelled;
use pyrefly_util::visit::Visit;
use ruff_python_ast::Alias;
use ruff_python_ast::AnyNodeRef;
use ruff_python_ast::Expr;
use ruff_python_ast::ExprAttribute;
use ruff_python_ast::ExprCall;
use ruff_python_ast::ExprContext;
use ruff_python_ast::ExprName;
use ruff_python_ast::ExprNumberLiteral;
use ruff_python_ast::ExprStringLiteral;
use ruff_python_ast::ExprSubscript;
use ruff_python_ast::Identifier;
use ruff_python_ast::Keyword;
use ruff_python_ast::ModModule;
use ruff_python_ast::Number;
use ruff_python_ast::StmtImportFrom;
use ruff_python_ast::UnaryOp;
use ruff_python_ast::name::Name;
use ruff_text_size::Ranged;
use ruff_text_size::TextRange;
use ruff_text_size::TextSize;
use serde::Deserialize;
use starlark_map::ordered_set::OrderedSet;
use starlark_map::small_map::SmallMap;

use crate::ModuleInfo;
use crate::alt::attr::AttrDefinition;
use crate::alt::attr::AttrInfo;
use crate::binding::binding::Key;
use crate::config::error_kind::ErrorKind;
use crate::export::exports::Export;
use crate::export::exports::ExportLocation;
use crate::lsp::module_helpers::collect_symbol_def_paths;
use crate::state::ide::IntermediateDefinition;
use crate::state::ide::import_regular_import_edit;
use crate::state::ide::insert_import_edit;
use crate::state::ide::key_to_intermediate_definition;
use crate::state::lsp_attributes::AttributeContext;
use crate::state::require::Require;
use crate::state::state::CancellableTransaction;
use crate::state::state::Transaction;
use crate::types::callable::Param;
use crate::types::module::ModuleType;
use crate::types::types::Type;

fn default_true() -> bool {
    true
}

#[derive(Clone, Copy, Debug, Default, Deserialize, PartialEq, Eq)]
#[serde(rename_all = "camelCase")]
pub enum AllOffPartial {
    All,
    #[default]
    Off,
    Partial,
}

#[derive(Clone, Copy, Debug, Deserialize)]
#[serde(rename_all = "camelCase")]
pub struct InlayHintConfig {
    #[serde(default)]
    pub call_argument_names: AllOffPartial,
    #[serde(default = "default_true")]
    pub function_return_types: bool,
    #[serde(default)]
    pub pytest_parameters: bool,
    #[serde(default = "default_true")]
    pub variable_types: bool,
}

impl Default for InlayHintConfig {
    fn default() -> Self {
        Self {
            call_argument_names: AllOffPartial::Off,
            function_return_types: true,
            pytest_parameters: false,
            variable_types: true,
        }
    }
}

#[derive(Clone, Copy, Debug, Deserialize, Default, PartialEq, Eq)]
#[serde(rename_all = "camelCase")]
pub enum ImportFormat {
    #[default]
    Absolute,
    Relative,
}

#[derive(Clone, Copy, Debug, Deserialize, Default, PartialEq, Eq)]
#[serde(rename_all = "kebab-case")]
pub enum DisplayTypeErrors {
    #[default]
    Default,
    ForceOff,
    ForceOn,
}

const RESOLVE_EXPORT_INITIAL_GAS: Gas = Gas::new(100);
pub const MIN_CHARACTERS_TYPED_AUTOIMPORT: usize = 3;

/// Determines what to do when finding definitions. Do we continue searching, or stop somewhere intermediate?
#[derive(Clone, Copy, Debug)]
pub enum ImportBehavior {
    /// Stop at all imports (both renamed and non-renamed)
    StopAtEverything,
    /// Stop at renamed imports (e.g., `from foo import bar as baz`), but jump through non-renamed imports
    StopAtRenamedImports,
    /// Jump through all imports
    JumpThroughEverything,
}

#[derive(Clone, Copy, Debug)]
pub struct FindPreference {
    pub import_behavior: ImportBehavior,
    /// controls whether to prioritize finding pyi or py files. if false, we will search all search paths until a .py file is found before
    /// falling back to a .pyi.
    pub prefer_pyi: bool,
}

impl Default for FindPreference {
    fn default() -> Self {
        Self {
            import_behavior: ImportBehavior::JumpThroughEverything,
            prefer_pyi: true,
        }
    }
}

#[derive(Clone, Debug)]
pub enum DefinitionMetadata {
    Attribute,
    Module,
    Variable(Option<SymbolKind>),
    VariableOrAttribute(Option<SymbolKind>),
}

impl DefinitionMetadata {
    pub fn symbol_kind(&self) -> Option<SymbolKind> {
        match self {
            DefinitionMetadata::Attribute => Some(SymbolKind::Attribute),
            DefinitionMetadata::Module => Some(SymbolKind::Module),
            DefinitionMetadata::Variable(symbol_kind) => symbol_kind.as_ref().copied(),
            DefinitionMetadata::VariableOrAttribute(symbol_kind) => symbol_kind.as_ref().copied(),
        }
    }
}

#[derive(Debug)]
pub(crate) enum CalleeKind {
    // Function name
    Function(Identifier),
    // Range of the base expr + method name
    Method(TextRange, Identifier),
    Unknown,
}

fn callee_kind_from_call(call: &ExprCall) -> CalleeKind {
    match call.func.as_ref() {
        Expr::Name(name) => CalleeKind::Function(Ast::expr_name_identifier(name.clone())),
        Expr::Attribute(attr) => CalleeKind::Method(attr.value.range(), attr.attr.clone()),
        _ => CalleeKind::Unknown,
    }
}

/// Generic helper to visit keyword arguments with a custom handler.
/// The handler receives the keyword index and reference, and returns true to stop iteration.
/// This function will also take in a generic function which is used a filter
pub(crate) fn visit_keyword_arguments_until_match<F>(call: &ExprCall, mut filter: F) -> bool
where
    F: FnMut(usize, &Keyword) -> bool,
{
    for (j, kw) in call.arguments.keywords.iter().enumerate() {
        if filter(j, kw) {
            return true;
        }
    }
    false
}

#[derive(Debug)]
pub(crate) enum PatternMatchParameterKind {
    // Name defined using `as`
    // ex: `x` in `case ... as x: ...`, or `x` in `case x: ...`
    AsName,
    // Name defined using keyword argument pattern
    // ex: `x` in `case Foo(x=1): ...`
    KeywordArgName,
    // Name defined using `*` pattern
    // ex: `x` in `case [*x]: ...`
    StarName,
    // Name defined using `**` pattern
    // ex: `x` in case { ..., **x }: ...
    RestName,
}

#[derive(Debug)]
pub(crate) enum IdentifierContext {
    /// An identifier appeared in an expression. ex: `x` in `x + 1`
    Expr(ExprContext),
    /// An identifier appeared as the name of an attribute. ex: `y` in `x.y`
    Attribute {
        /// The range of just the base expression.
        base_range: TextRange,
        /// The range of the entire expression.
        range: TextRange,
    },
    /// An identifier appeared as the name of a keyword argument.
    /// ex: `x` in `f(x=1)`. We also store some info about the callee `f` so
    /// downstream logic can utilize the info.
    KeywordArgument(CalleeKind),
    /// An identifier appeared as the name of an imported module.
    /// ex: `x` in `import x`, or `from x import name`.
    ImportedModule {
        /// Name of the imported module.
        name: ModuleName,
        /// Keeps track of how many leading dots there are for the imported module.
        /// ex: `x.y` in `import x.y` has 0 dots, and `x` in `from ..x.y import z` has 2 dot.
        #[allow(dead_code)]
        dots: u32,
    },
    /// An identifier appeared as the name of a from...import statement.
    /// ex: `x` in `from y import x`.
    ImportedName {
        /// Name of the imported module.
        module_name: ModuleName,
        /// Keeps track of how many leading dots there are for the imported module.
        /// ex: `x.y` in `import x.y` has 0 dots, and `x` in `from ..x.y import z` has 2 dot.
        #[allow(dead_code)]
        dots: u32,
        /// Name of the imported entity in the current module. If there's no as-rename, this will be
        /// the same as the identifier. If there is as-rename, this will be the name after the `as`.
        /// ex: For `from ... import x`, the name is `x`. For `from ... import x as y`, the name is `y`.
        name_after_import: Identifier,
    },
    /// An identifier appeared as the name of a function.
    /// ex: `x` in `def x(...): ...`
    FunctionDef { docstring_range: Option<TextRange> },
    /// An identifier appeared as the name of a method.
    /// ex: `x` in `def x(self, ...): ...` inside a class
    MethodDef { docstring_range: Option<TextRange> },
    /// An identifier appeared as the name of a class.
    /// ex: `x` in `class x(...): ...`
    ClassDef { docstring_range: Option<TextRange> },
    /// An identifier appeared as the name of a parameter.
    /// ex: `x` in `def f(x): ...`
    Parameter,
    /// An identifier appeared as the name of a type parameter.
    /// ex: `T` in `def f[T](...): ...` or `U` in `class C[*U]: ...`
    TypeParameter,
    /// An identifier appeared as the name of an exception declared in
    /// an `except` branch.
    /// ex: `e` in `try ... except Exception as e: ...`
    ExceptionHandler,
    /// An identifier appeared as the name introduced via a `case` branch in a `match` statement.
    /// See [`PatternMatchParameterKind`] for examples.
    #[expect(dead_code)]
    PatternMatch(PatternMatchParameterKind),
}

#[derive(Debug)]
pub(crate) struct IdentifierWithContext {
    pub(crate) identifier: Identifier,
    pub(crate) context: IdentifierContext,
}

#[derive(PartialEq, Eq)]
pub enum AnnotationKind {
    #[allow(dead_code)]
    Parameter,
    Return,
    Variable,
}

impl IdentifierWithContext {
    fn from_stmt_import(id: &Identifier, alias: &Alias) -> Self {
        let identifier = id.clone();
        let module_name = ModuleName::from_str(alias.name.as_str());
        Self {
            identifier,
            context: IdentifierContext::ImportedModule {
                name: module_name,
                dots: 0,
            },
        }
    }

    fn module_name_and_dots(import_from: &StmtImportFrom) -> (ModuleName, u32) {
        (
            if let Some(module) = &import_from.module {
                ModuleName::from_str(module.as_str())
            } else {
                ModuleName::from_str("")
            },
            import_from.level,
        )
    }

    fn from_stmt_import_from_module(id: &Identifier, import_from: &StmtImportFrom) -> Self {
        let identifier = id.clone();
        let (name, dots) = Self::module_name_and_dots(import_from);
        Self {
            identifier,
            context: IdentifierContext::ImportedModule { name, dots },
        }
    }

    fn from_stmt_import_from_name(
        id: &Identifier,
        alias: &Alias,
        import_from: &StmtImportFrom,
    ) -> Self {
        let identifier = id.clone();
        let (module_name, dots) = Self::module_name_and_dots(import_from);
        let name_after_import = if let Some(asname) = &alias.asname {
            asname.clone()
        } else {
            identifier.clone()
        };
        Self {
            identifier,
            context: IdentifierContext::ImportedName {
                module_name,
                dots,
                name_after_import,
            },
        }
    }

    fn from_stmt_function_def(id: &Identifier, docstring_range: Option<TextRange>) -> Self {
        Self {
            identifier: id.clone(),
            context: IdentifierContext::FunctionDef { docstring_range },
        }
    }

    fn from_stmt_method_def(id: &Identifier, docstring_range: Option<TextRange>) -> Self {
        Self {
            identifier: id.clone(),
            context: IdentifierContext::MethodDef { docstring_range },
        }
    }

    fn from_stmt_class_def(id: &Identifier, docstring_range: Option<TextRange>) -> Self {
        Self {
            identifier: id.clone(),
            context: IdentifierContext::ClassDef { docstring_range },
        }
    }

    fn from_parameter(id: &Identifier) -> Self {
        Self {
            identifier: id.clone(),
            context: IdentifierContext::Parameter,
        }
    }

    fn from_type_param(id: &Identifier) -> Self {
        Self {
            identifier: id.clone(),
            context: IdentifierContext::TypeParameter,
        }
    }

    fn from_exception_handler(id: &Identifier) -> Self {
        Self {
            identifier: id.clone(),
            context: IdentifierContext::ExceptionHandler,
        }
    }

    fn from_pattern_match_as(id: &Identifier) -> Self {
        Self {
            identifier: id.clone(),
            context: IdentifierContext::PatternMatch(PatternMatchParameterKind::AsName),
        }
    }

    fn from_pattern_match_keyword(id: &Identifier) -> Self {
        Self {
            identifier: id.clone(),
            context: IdentifierContext::PatternMatch(PatternMatchParameterKind::KeywordArgName),
        }
    }

    fn from_pattern_match_star(id: &Identifier) -> Self {
        Self {
            identifier: id.clone(),
            context: IdentifierContext::PatternMatch(PatternMatchParameterKind::StarName),
        }
    }

    fn from_pattern_match_rest(id: &Identifier) -> Self {
        Self {
            identifier: id.clone(),
            context: IdentifierContext::PatternMatch(PatternMatchParameterKind::RestName),
        }
    }

    fn from_keyword_argument(id: &Identifier, call: &ExprCall) -> Self {
        let identifier = id.clone();
        let callee_kind = callee_kind_from_call(call);
        Self {
            identifier,
            context: IdentifierContext::KeywordArgument(callee_kind),
        }
    }

    fn from_expr_attr(id: &Identifier, attr: &ExprAttribute) -> Self {
        let identifier = id.clone();
        Self {
            identifier,
            context: IdentifierContext::Attribute {
                base_range: attr.value.range(),
                range: attr.range(),
            },
        }
    }

    fn from_expr_name(expr_name: &ExprName) -> Self {
        let identifier = Ast::expr_name_identifier(expr_name.clone());
        Self {
            identifier,
            context: IdentifierContext::Expr(expr_name.ctx),
        }
    }
}

#[derive(Debug, Clone)]
pub struct FindDefinitionItemWithDocstring {
    pub metadata: DefinitionMetadata,
    pub definition_range: TextRange,
    pub module: Module,
    pub docstring_range: Option<TextRange>,
}

#[derive(Debug)]
pub struct FindDefinitionItem {
    pub metadata: DefinitionMetadata,
    pub definition_range: TextRange,
    pub module: Module,
}

impl<'a> Transaction<'a> {
    pub fn get_type(&self, handle: &Handle, key: &Key) -> Option<Type> {
        let idx = self.get_bindings(handle)?.key_to_idx(key);
        let answers = self.get_answers(handle)?;
        answers.get_type_at(idx)
    }

    pub fn get_type_trace(&self, handle: &Handle, range: TextRange) -> Option<Type> {
        let ans = self.get_answers(handle)?;
        ans.get_type_trace(range)
    }

    fn get_chosen_overload_trace(&self, handle: &Handle, range: TextRange) -> Option<Type> {
        let ans = self.get_answers(handle)?;
        ans.get_chosen_overload_trace(range)
    }

    fn type_from_expression_at(&self, handle: &Handle, position: TextSize) -> Option<Type> {
        let module = self.get_ast(handle)?;
        let covering_nodes = Ast::locate_node(&module, position);
        for node in covering_nodes {
            if node.as_expr_ref().is_none() {
                continue;
            }
            let range = node.range();
            if let Some(callable) = self.get_chosen_overload_trace(handle, range) {
                return Some(callable);
            }
            if let Some(ty) = self.get_type_trace(handle, range) {
                return Some(ty);
            }
        }
        None
    }

    pub(crate) fn identifier_at(
        &self,
        handle: &Handle,
        position: TextSize,
    ) -> Option<IdentifierWithContext> {
        let mod_module = self.get_ast(handle)?;
        let covering_nodes = Ast::locate_node(&mod_module, position);
        Self::identifier_from_covering_nodes(&covering_nodes)
    }

    fn identifier_from_covering_nodes(
        covering_nodes: &[AnyNodeRef],
    ) -> Option<IdentifierWithContext> {
        match (
            covering_nodes.first(),
            covering_nodes.get(1),
            covering_nodes.get(2),
            covering_nodes.get(3),
        ) {
            (
                Some(AnyNodeRef::Identifier(id)),
                Some(AnyNodeRef::Alias(alias)),
                Some(AnyNodeRef::StmtImport(_)),
                _,
            ) => {
                // `import id` or `import ... as id`
                Some(IdentifierWithContext::from_stmt_import(id, alias))
            }
            (
                Some(AnyNodeRef::Identifier(id)),
                Some(AnyNodeRef::StmtImportFrom(import_from)),
                _,
                _,
            ) => {
                // `from id import ...`
                Some(IdentifierWithContext::from_stmt_import_from_module(
                    id,
                    import_from,
                ))
            }
            (
                Some(AnyNodeRef::Identifier(id)),
                Some(AnyNodeRef::Alias(alias)),
                Some(AnyNodeRef::StmtImportFrom(import_from)),
                _,
            ) => {
                // `from ... import id`
                Some(IdentifierWithContext::from_stmt_import_from_name(
                    id,
                    alias,
                    import_from,
                ))
            }
            (
                Some(AnyNodeRef::Identifier(id)),
                Some(AnyNodeRef::StmtFunctionDef(stmt)),
                Some(AnyNodeRef::StmtClassDef(_)),
                _,
            ) => {
                // def id(...): ...
                Some(IdentifierWithContext::from_stmt_method_def(
                    id,
                    Docstring::range_from_stmts(&stmt.body),
                ))
            }
            (Some(AnyNodeRef::Identifier(id)), Some(AnyNodeRef::StmtFunctionDef(stmt)), _, _) => {
                // def id(...): ...
                Some(IdentifierWithContext::from_stmt_function_def(
                    id,
                    Docstring::range_from_stmts(&stmt.body),
                ))
            }
            (Some(AnyNodeRef::Identifier(id)), Some(AnyNodeRef::StmtClassDef(stmt)), _, _) => {
                // class id(...): ...
                Some(IdentifierWithContext::from_stmt_class_def(
                    id,
                    Docstring::range_from_stmts(&stmt.body),
                ))
            }
            (Some(AnyNodeRef::Identifier(id)), Some(AnyNodeRef::Parameter(_)), _, _) => {
                // def ...(id): ...
                Some(IdentifierWithContext::from_parameter(id))
            }
            (Some(AnyNodeRef::Identifier(id)), Some(AnyNodeRef::TypeParamTypeVar(_)), _, _) => {
                // def ...[id](...): ...
                Some(IdentifierWithContext::from_type_param(id))
            }
            (
                Some(AnyNodeRef::Identifier(id)),
                Some(AnyNodeRef::TypeParamTypeVarTuple(_)),
                _,
                _,
            ) => {
                // def ...[*id](...): ...
                Some(IdentifierWithContext::from_type_param(id))
            }
            (Some(AnyNodeRef::Identifier(id)), Some(AnyNodeRef::TypeParamParamSpec(_)), _, _) => {
                // def ...[**id](...): ...
                Some(IdentifierWithContext::from_type_param(id))
            }
            (
                Some(AnyNodeRef::Identifier(id)),
                Some(AnyNodeRef::ExceptHandlerExceptHandler(_)),
                _,
                _,
            ) => {
                // try ... except ... as id: ...
                Some(IdentifierWithContext::from_exception_handler(id))
            }
            (Some(AnyNodeRef::Identifier(id)), Some(AnyNodeRef::PatternMatchAs(_)), _, _) => {
                // match ... case ... as id: ...
                Some(IdentifierWithContext::from_pattern_match_as(id))
            }
            (Some(AnyNodeRef::Identifier(id)), Some(AnyNodeRef::PatternKeyword(_)), _, _) => {
                // match ... case ...(id=...): ...
                Some(IdentifierWithContext::from_pattern_match_keyword(id))
            }
            (Some(AnyNodeRef::Identifier(id)), Some(AnyNodeRef::PatternMatchStar(_)), _, _) => {
                // match ... case [..., *id]: ...
                Some(IdentifierWithContext::from_pattern_match_star(id))
            }
            (Some(AnyNodeRef::Identifier(id)), Some(AnyNodeRef::PatternMatchMapping(_)), _, _) => {
                // match ... case {..., **id}: ...
                Some(IdentifierWithContext::from_pattern_match_rest(id))
            }
            (
                Some(AnyNodeRef::Identifier(id)),
                Some(AnyNodeRef::Keyword(_)),
                Some(AnyNodeRef::Arguments(_)),
                Some(AnyNodeRef::ExprCall(call)),
            ) => {
                // XXX(..., id=..., ...)
                Some(IdentifierWithContext::from_keyword_argument(id, call))
            }
            (Some(AnyNodeRef::Identifier(id)), Some(AnyNodeRef::ExprAttribute(attr)), _, _) => {
                // `XXX.id`
                Some(IdentifierWithContext::from_expr_attr(id, attr))
            }
            (Some(AnyNodeRef::ExprName(name)), _, _, _) => {
                Some(IdentifierWithContext::from_expr_name(name))
            }
            _ => None,
        }
    }

    fn callee_at(&self, handle: &Handle, position: TextSize) -> Option<ExprCall> {
        let mod_module = self.get_ast(handle)?;
        fn f(x: &Expr, find: TextSize, res: &mut Option<ExprCall>) {
            if let Expr::Call(call) = x
                && call.func.range().contains_inclusive(find)
            {
                f(call.func.as_ref(), find, res);
                if res.is_some() {
                    return;
                }
                *res = Some(call.clone());
            } else {
                x.recurse(&mut |x| f(x, find, res));
            }
        }
        let mut res = None;
        mod_module.visit(&mut |x| f(x, position, &mut res));
        res
    }

    fn refine_param_location_for_callee(
        &self,
        ast: &ModModule,
        callee_range: TextRange,
        param_name: &Identifier,
    ) -> Option<TextRange> {
        let covering_nodes = Ast::locate_node(ast, callee_range.start());
        match (covering_nodes.first(), covering_nodes.get(1)) {
            (Some(AnyNodeRef::Identifier(_)), Some(AnyNodeRef::StmtFunctionDef(function_def))) => {
                // Only check regular and kwonly params since posonly params cannot be passed by name
                // on the caller side.
                for regular_param in function_def.parameters.args.iter() {
                    if regular_param.name().id() == param_name.id() {
                        return Some(regular_param.name().range());
                    }
                }
                for kwonly_param in function_def.parameters.kwonlyargs.iter() {
                    if kwonly_param.name().id() == param_name.id() {
                        return Some(kwonly_param.name().range());
                    }
                }
                None
            }
            _ => None,
        }
    }

    fn definition_at(&self, handle: &Handle, position: TextSize) -> Option<Key> {
        self.get_bindings(handle)?
            .definition_at_position(position)
            .cloned()
    }

    pub fn get_type_at(&self, handle: &Handle, position: TextSize) -> Option<Type> {
        // TODO(grievejia): Remove the usage of `definition_at()`: it doesn't reliably detect all
        // definitions.
        if let Some(key) = self.definition_at(handle, position) {
            return self.get_type(handle, &key);
        }

        match self.identifier_at(handle, position) {
            Some(IdentifierWithContext {
                identifier: id,
                context: IdentifierContext::Expr(expr_context),
            }) => {
                let key = match expr_context {
                    ExprContext::Store => Key::Definition(ShortIdentifier::new(&id)),
                    ExprContext::Load | ExprContext::Del | ExprContext::Invalid => {
                        Key::BoundName(ShortIdentifier::new(&id))
                    }
                };

                if self.get_bindings(handle)?.is_valid_key(&key) {
                    if let Some(ExprCall {
                        node_index: _,
                        range: _,
                        func,
                        arguments,
                    }) = &self.callee_at(handle, position)
                        && func.range() == id.range
                        && let Some(ret) = self.get_chosen_overload_trace(handle, arguments.range)
                    {
                        Some(ret)
                    } else {
                        self.get_type(handle, &key)
                    }
                } else {
                    None
                }
            }
            Some(IdentifierWithContext {
                identifier: _,
                context:
                    IdentifierContext::ImportedModule {
                        name: module_name, ..
                    },
            }) => {
                // TODO: Handle relative import (via ModuleName::new_maybe_relative)
                Some(Type::Module(ModuleType::new(
                    module_name.first_component(),
                    OrderedSet::from_iter([module_name]),
                )))
            }
            Some(IdentifierWithContext {
                identifier: _,
                context: IdentifierContext::ImportedName { .. },
            }) => {
                // TODO(grievejia): handle definitions of imported names
                None
            }
            Some(IdentifierWithContext {
                identifier: _,
                context:
                    IdentifierContext::FunctionDef { docstring_range: _ }
                    | IdentifierContext::MethodDef { docstring_range: _ },
            }) => {
                // TODO(grievejia): Handle definitions of functions
                None
            }
            Some(IdentifierWithContext {
                identifier: _,
                context: IdentifierContext::ClassDef { docstring_range: _ },
            }) => {
                // TODO(grievejia): Handle definitions of classes
                None
            }
            Some(IdentifierWithContext {
                identifier: _,
                context: IdentifierContext::Parameter,
            }) => {
                // TODO(grievejia): Handle definitions of params
                None
            }
            Some(IdentifierWithContext {
                identifier: _,
                context: IdentifierContext::TypeParameter,
            }) => {
                // TODO(grievejia): Handle definitions of type params
                None
            }
            Some(IdentifierWithContext {
                identifier: _,
                context: IdentifierContext::ExceptionHandler,
            }) => {
                // TODO(grievejia): Handle definitions of exception names
                None
            }
            Some(IdentifierWithContext {
                identifier: _,
                context: IdentifierContext::PatternMatch(_),
            }) => {
                // TODO(grievejia): Handle definitions of pattern-introduced names
                None
            }
            Some(IdentifierWithContext {
                identifier,
                context: IdentifierContext::KeywordArgument(callee_kind),
            }) => self
                .find_definition_for_keyword_argument(
                    handle,
                    &identifier,
                    &callee_kind,
                    FindPreference::default(),
                )
                .first()
                .and_then(|item| {
                    self.definition_at(handle, item.definition_range.start())
                        .and_then(|key| self.get_type(handle, &key))
                }),
            Some(IdentifierWithContext {
                identifier: _,
                context: IdentifierContext::Attribute { range, .. },
            }) => {
                if let Some(ExprCall {
                    node_index: _,
                    range: _,
                    func,
                    arguments,
                }) = &self.callee_at(handle, position)
                    && func.range() == range
                    && let Some(ret) = self.get_chosen_overload_trace(handle, arguments.range)
                {
                    Some(ret)
                } else {
                    self.get_type_trace(handle, range)
                }
            }
            None => self.type_from_expression_at(handle, position),
        }
    }

    fn resolve_named_import(
        &self,
        handle: &Handle,
        module_name: ModuleName,
        name: Name,
        preference: FindPreference,
    ) -> Option<(Handle, Export)> {
        let mut m = module_name;
        let mut gas = RESOLVE_EXPORT_INITIAL_GAS;
        let mut name = name;
        while !gas.stop() {
            let handle = match preference.prefer_pyi {
                true => self.import_handle(handle, m, None).finding()?,
                false => self
                    .import_handle_prefer_executable(handle, m, None)
                    .finding()?,
            };
            match self.get_exports(&handle).get(&name) {
                Some(ExportLocation::ThisModule(export)) => {
                    return Some((handle.clone(), export.clone()));
                }
                Some(ExportLocation::OtherModule(module, aliased_name)) => {
                    if let Some(aliased_name) = aliased_name {
                        name = aliased_name.clone();
                    }
                    m = *module;
                }
                None => return None,
            }
        }
        None
    }

    /// The behavior of import resolution depends on `preference.import_behavior`:
    /// - `JumpThroughNothing`: Stop at all imports (both renamed and non-renamed)
    /// - `JumpThroughRenamedImports`: Stop at renamed imports like `from foo import bar as baz`, but jump through non-renamed imports
    /// - `JumpThroughEverything`: Jump through all imports
    fn resolve_intermediate_definition(
        &self,
        handle: &Handle,
        intermediate_definition: IntermediateDefinition,
        preference: FindPreference,
    ) -> Option<(Handle, Export)> {
        match intermediate_definition {
            IntermediateDefinition::Local(export) => Some((handle.dupe(), export)),
            IntermediateDefinition::NamedImport(
                import_key,
                module_name,
                name,
                original_name_range,
            ) => {
                let (def_handle, export) =
                    self.resolve_named_import(handle, module_name, name, preference)?;
                // Determine whether to stop at the import or follow through
                let should_stop_at_import = match preference.import_behavior {
                    ImportBehavior::StopAtEverything => {
                        // Stop at ALL imports
                        true
                    }
                    ImportBehavior::StopAtRenamedImports => {
                        // Stop only at renamed imports
                        original_name_range.is_some()
                    }
                    ImportBehavior::JumpThroughEverything => {
                        // Follow through all imports
                        false
                    }
                };

                if should_stop_at_import {
                    Some((
                        handle.dupe(),
                        Export {
                            location: import_key,
                            ..export
                        },
                    ))
                } else {
                    Some((def_handle, export))
                }
            }
            IntermediateDefinition::Module(name) => {
                let handle = match preference.prefer_pyi {
                    true => self.import_handle(handle, name, None).finding()?,
                    false => self
                        .import_handle_prefer_executable(handle, name, None)
                        .finding()?,
                };
                let docstring_range = self.get_module_docstring_range(&handle);
                Some((
                    handle,
                    Export {
                        location: TextRange::default(),
                        symbol_kind: Some(SymbolKind::Module),
                        docstring_range,
                        deprecation: None,
                        special_export: None,
                    },
                ))
            }
        }
    }

    fn resolve_attribute_definition(
        &self,
        handle: &Handle,
        attr_name: &Name,
        definition: AttrDefinition,
        docstring_range: Option<TextRange>,
        preference: FindPreference,
    ) -> Option<(TextRangeWithModule, Option<TextRange>)> {
        match definition {
            AttrDefinition::FullyResolved(text_range_with_module_info) => {
                // If prefer_pyi is false and the current module is a .pyi file,
                // try to find the corresponding .py file
                if !preference.prefer_pyi
                    && text_range_with_module_info.module.path().is_interface()
                    && let Some((exec_module, exec_range, exec_docstring)) = self
                        .search_corresponding_py_module_for_attribute(
                            handle,
                            attr_name,
                            &text_range_with_module_info,
                        )
                {
                    return Some((
                        TextRangeWithModule::new(exec_module, exec_range),
                        exec_docstring,
                    ));
                }
                Some((text_range_with_module_info, docstring_range))
            }
            AttrDefinition::PartiallyResolvedImportedModuleAttribute { module_name } => {
                let (handle, export) =
                    self.resolve_named_import(handle, module_name, attr_name.clone(), preference)?;
                let module_info = self.get_module_info(&handle)?;
                Some((
                    TextRangeWithModule::new(module_info, export.location),
                    export.docstring_range,
                ))
            }
        }
    }

    /// Find the .py definition for a corresponding .pyi definition by importing
    /// and parsing the AST, looking for classes/functions.
    fn search_corresponding_py_module_for_attribute(
        &self,
        request_handle: &Handle,
        attr_name: &Name,
        pyi_definition: &TextRangeWithModule,
    ) -> Option<(Module, TextRange, Option<TextRange>)> {
        let context = AttributeContext::from_module(&pyi_definition.module, pyi_definition.range)?;
        let executable_handle = self
            .import_handle_prefer_executable(request_handle, pyi_definition.module.name(), None)
            .finding()?;
        if executable_handle.path().style() != ModuleStyle::Executable {
            return None;
        }
        let _ = self.get_exports(&executable_handle);
        let executable_module = self.get_module_info(&executable_handle)?;
        let ast = self.get_ast(&executable_handle).unwrap_or_else(|| {
            Ast::parse(
                executable_module.contents(),
                executable_module.source_type(),
            )
            .0
            .into()
        });
        let (def_range, docstring_range) =
            crate::state::lsp_attributes::definition_from_executable_ast(
                ast.as_ref(),
                &context,
                attr_name,
            )?;
        Some((executable_module, def_range, docstring_range))
    }

    pub fn key_to_export(
        &self,
        handle: &Handle,
        key: &Key,
        preference: FindPreference,
    ) -> Option<(Handle, Export)> {
        let bindings = self.get_bindings(handle)?;
        let intermediate_definition = key_to_intermediate_definition(&bindings, key)?;
        let (definition_handle, mut export) =
            self.resolve_intermediate_definition(handle, intermediate_definition, preference)?;
        if let Export {
            symbol_kind: Some(symbol_kind),
            ..
        } = &export
            && *symbol_kind == SymbolKind::Variable
            && let Some(type_) = self.get_type(handle, key)
        {
            let symbol_kind = match type_ {
                Type::Callable(_) | Type::Function(_) => SymbolKind::Function,
                Type::BoundMethod(_) => SymbolKind::Method,
                Type::ClassDef(_) | Type::Type(_) => SymbolKind::Class,
                Type::Module(_) => SymbolKind::Module,
                Type::TypeAlias(_) => SymbolKind::TypeAlias,
                _ => *symbol_kind,
            };
            export.symbol_kind = Some(symbol_kind);
        }
        Some((definition_handle, export))
    }

    // This is for cases where we are 100% certain that `identifier` points to a "real" name
    // definition at a known context (e.g. `identifier is the name of a function or class`).
    // If we are not certain (e.g. `identifier` is imported from another module so it's "real"
    // definition could be somewhere else), use `find_definition_for_name_def()` instead.
    fn find_definition_for_simple_def(
        &self,
        handle: &Handle,
        identifier: &Identifier,
        symbol_kind: SymbolKind,
    ) -> Option<FindDefinitionItem> {
        Some(FindDefinitionItem {
            metadata: DefinitionMetadata::Variable(Some(symbol_kind)),
            module: self.get_module_info(handle)?,
            definition_range: identifier.range,
        })
    }

    fn find_export_for_key(
        &self,
        handle: &Handle,
        key: &Key,
        preference: FindPreference,
    ) -> Option<(Handle, Export)> {
        if !self.get_bindings(handle)?.is_valid_key(key) {
            return None;
        }
        self.key_to_export(handle, key, preference)
    }

    fn find_definition_for_name_def(
        &self,
        handle: &Handle,
        name: &Identifier,
        preference: FindPreference,
    ) -> Option<FindDefinitionItemWithDocstring> {
        let def_key = Key::Definition(ShortIdentifier::new(name));
        let (
            handle,
            Export {
                location,
                symbol_kind,
                docstring_range,
                ..
            },
        ) = self.find_export_for_key(handle, &def_key, preference)?;
        let module_info = self.get_module_info(&handle)?;
        Some(FindDefinitionItemWithDocstring {
            metadata: DefinitionMetadata::VariableOrAttribute(symbol_kind),
            definition_range: location,
            module: module_info,
            docstring_range,
        })
    }

    pub fn find_definition_for_name_use(
        &self,
        handle: &Handle,
        name: &Identifier,
        preference: FindPreference,
    ) -> Option<FindDefinitionItemWithDocstring> {
        let use_key = Key::BoundName(ShortIdentifier::new(name));
        let (
            handle,
            Export {
                location,
                symbol_kind,
                docstring_range,
                ..
            },
        ) = self.find_export_for_key(handle, &use_key, preference)?;
        Some(FindDefinitionItemWithDocstring {
            metadata: DefinitionMetadata::Variable(symbol_kind),
            definition_range: location,
            module: self.get_module_info(&handle)?,
            docstring_range,
        })
    }

    fn find_definition_for_base_type(
        &self,
        handle: &Handle,
        preference: FindPreference,
        completions: Vec<AttrInfo>,
        name: &Name,
    ) -> Option<FindDefinitionItemWithDocstring> {
        completions.into_iter().find_map(|x| {
            if &x.name == name {
                let (definition, docstring_range) = self.resolve_attribute_definition(
                    handle,
                    &x.name,
                    x.definition?,
                    x.docstring_range,
                    preference,
                )?;
                Some(FindDefinitionItemWithDocstring {
                    metadata: DefinitionMetadata::Attribute,
                    definition_range: definition.range,
                    module: definition.module,
                    docstring_range,
                })
            } else {
                None
            }
        })
    }

    fn find_attribute_definition_for_base_type(
        &self,
        handle: &Handle,
        preference: FindPreference,
        base_type: Type,
        name: &Name,
    ) -> Vec<FindDefinitionItemWithDocstring> {
        self.ad_hoc_solve(handle, |solver| {
            let completions = |ty| solver.completions(ty, Some(name), false);

            match base_type {
                Type::Union(box Union { members: tys, .. }) | Type::Intersect(box (tys, _)) => tys
                    .into_iter()
                    .filter_map(|ty_| {
                        self.find_definition_for_base_type(
                            handle,
                            preference,
                            completions(ty_),
                            name,
                        )
                    })
                    .collect(),
                ty => self
                    .find_definition_for_base_type(handle, preference, completions(ty), name)
                    .map_or(vec![], |item| vec![item]),
            }
        })
        .unwrap_or_default()
    }

    fn find_definition_for_operator(
        &self,
        handle: &Handle,
        covering_nodes: &[AnyNodeRef],
        preference: FindPreference,
    ) -> Vec<FindDefinitionItemWithDocstring> {
        let Some((base_type, dunder_method_name)) =
            covering_nodes.iter().find_map(|node| match node {
                AnyNodeRef::ExprCompare(compare) => {
                    for op in &compare.ops {
                        if let Some(dunder_name) = dunder::rich_comparison_dunder(*op)
                            && let Some(answers) = self.get_answers(handle)
                            && let Some(left_type) = answers.get_type_trace(compare.left.range())
                        {
                            return Some((left_type, dunder_name));
                        }
                    }
                    None
                }
                AnyNodeRef::ExprBinOp(binop) => {
                    let dunder_name = Name::new_static(binop.op.dunder());
                    if let Some(answers) = self.get_answers(handle)
                        && let Some(left_type) = answers.get_type_trace(binop.left.range())
                    {
                        return Some((left_type, dunder_name));
                    }
                    None
                }
                AnyNodeRef::ExprUnaryOp(unaryop) => {
                    let dunder_name = match unaryop.op {
                        UnaryOp::Invert => Some(dunder::INVERT),
                        UnaryOp::Not => None,
                        UnaryOp::UAdd => Some(dunder::POS),
                        UnaryOp::USub => Some(dunder::NEG),
                    };
                    if let Some(dunder_name) = dunder_name
                        && let Some(answers) = self.get_answers(handle)
                        && let Some(operand_type) = answers.get_type_trace(unaryop.operand.range())
                    {
                        return Some((operand_type, dunder_name));
                    }
                    None
                }
                _ => None,
            })
        else {
            return vec![];
        };

        // Find the attribute definition for the dunder method on the base type
        self.find_attribute_definition_for_base_type(
            handle,
            preference,
            base_type,
            &dunder_method_name,
        )
    }

    pub fn find_definition_for_attribute(
        &self,
        handle: &Handle,
        base_range: TextRange,
        name: &Name,
        preference: FindPreference,
    ) -> Vec<FindDefinitionItemWithDocstring> {
        if let Some(answers) = self.get_answers(handle)
            && let Some(base_type) = answers.get_type_trace(base_range)
        {
            self.find_attribute_definition_for_base_type(handle, preference, base_type, name)
        } else {
            vec![]
        }
    }

    fn find_definition_for_imported_module(
        &self,
        handle: &Handle,
        module_name: ModuleName,
        preference: FindPreference,
    ) -> Option<FindDefinitionItemWithDocstring> {
        // TODO: Handle relative import (via ModuleName::new_maybe_relative)
        let handle = match preference.prefer_pyi {
            true => self.import_handle(handle, module_name, None).finding()?,
            false => self
                .import_handle_prefer_executable(handle, module_name, None)
                .finding()?,
        };
        // if the module is not yet loaded, force loading by asking for exports
        // necessary for imports that are not in tdeps (e.g. .py when there is also a .pyi)
        // todo(kylei): better solution
        let _ = self.get_exports(&handle);

        let module_info = self.get_module_info(&handle)?;
        Some(FindDefinitionItemWithDocstring {
            metadata: DefinitionMetadata::Module,
            definition_range: TextRange::default(),
            module: module_info,
            docstring_range: self.get_module_docstring_range(&handle),
        })
    }

    fn find_definition_for_keyword_argument(
        &self,
        handle: &Handle,
        identifier: &Identifier,
        callee_kind: &CalleeKind,
        preference: FindPreference,
    ) -> Vec<FindDefinitionItem> {
        // NOTE(grievejia): There might be a better way to compute this that doesn't require 2 containing node
        // traversal, once we gain access to the callee function def from callee_kind directly.
        let callee_locations = self.get_callee_location(handle, callee_kind, preference);
        if callee_locations.is_empty() {
            return vec![];
        }

        // Group all locations by their containing module, so later we could avoid reparsing
        // the same module multiple times.
        let location_count = callee_locations.len();
        let mut modules_to_ranges: SmallMap<Module, Vec<TextRange>> =
            SmallMap::with_capacity(location_count);
        for TextRangeWithModule { module, range } in callee_locations.into_iter() {
            modules_to_ranges.entry(module).or_default().push(range)
        }

        let mut results: Vec<FindDefinitionItem> = Vec::with_capacity(location_count);
        for (module_info, ranges) in modules_to_ranges.into_iter() {
            let ast = {
                let handle = Handle::new(
                    module_info.name(),
                    module_info.path().dupe(),
                    handle.sys_info().dupe(),
                );
                self.get_ast(&handle).unwrap_or_else(|| {
                    // We may not have the AST available for the handle if it's not opened -- in that case,
                    // Re-parse the module to get the AST.
                    Ast::parse(module_info.contents(), module_info.source_type())
                        .0
                        .into()
                })
            };

            for range in ranges.into_iter() {
                let refined_param_range =
                    self.refine_param_location_for_callee(ast.as_ref(), range, identifier);
                // TODO(grievejia): Should we filter out unrefinable ranges here?
                results.push(FindDefinitionItem {
                    metadata: DefinitionMetadata::Variable(Some(SymbolKind::Variable)),
                    definition_range: refined_param_range.unwrap_or(range),
                    module: module_info.dupe(),
                })
            }
        }
        results
    }

    fn get_callee_location(
        &self,
        handle: &Handle,
        callee_kind: &CalleeKind,
        preference: FindPreference,
    ) -> Vec<TextRangeWithModule> {
        let defs = match callee_kind {
            CalleeKind::Function(name) => self
                .find_definition_for_name_use(handle, name, preference)
                .map_or(vec![], |item| vec![item]),
            CalleeKind::Method(base_range, name) => {
                self.find_definition_for_attribute(handle, *base_range, name.id(), preference)
            }
            CalleeKind::Unknown => vec![],
        };
        defs.into_iter()
            .map(|item| TextRangeWithModule::new(item.module, item.definition_range))
            .collect()
    }

    /// Find the definition, metadata and optionally the docstring for the given position.
    pub fn find_definition(
        &self,
        handle: &Handle,
        position: TextSize,
        preference: FindPreference,
    ) -> Vec<FindDefinitionItemWithDocstring> {
        let Some(mod_module) = self.get_ast(handle) else {
            return vec![];
        };
        let covering_nodes = Ast::locate_node(&mod_module, position);

        match Self::identifier_from_covering_nodes(&covering_nodes) {
            Some(IdentifierWithContext {
                identifier: id,
                context: IdentifierContext::Expr(expr_context),
            }) => {
                match expr_context {
                    ExprContext::Store => {
                        // This is a variable definition
                        // Can't use `find_definition_for_simple_def()` here because not all assignments
                        // are guaranteed defs: they might be a modification to a name defined somewhere
                        // else.
                        self.find_definition_for_name_def(handle, &id, preference)
                            .map_or(vec![], |item| vec![item])
                    }
                    ExprContext::Load | ExprContext::Del | ExprContext::Invalid => {
                        // This is a usage of the variable
                        self.find_definition_for_name_use(handle, &id, preference)
                            .map_or(vec![], |item| vec![item])
                    }
                }
            }
            Some(IdentifierWithContext {
                identifier: _,
                context:
                    IdentifierContext::ImportedModule {
                        name: module_name, ..
                    },
            }) => self
                .find_definition_for_imported_module(handle, module_name, preference)
                .map_or(vec![], |item| vec![item]),
            Some(IdentifierWithContext {
                identifier: _,
                context:
                    IdentifierContext::ImportedName {
                        name_after_import, ..
                    },
            }) => self
                .find_definition_for_name_def(handle, &name_after_import, preference)
                .map_or(vec![], |item| vec![item]),
            Some(IdentifierWithContext {
                identifier,
                context: IdentifierContext::MethodDef { docstring_range },
            }) => self.get_module_info(handle).map_or(vec![], |module| {
                vec![FindDefinitionItemWithDocstring {
                    metadata: DefinitionMetadata::Attribute,
                    module,
                    definition_range: identifier.range,
                    docstring_range,
                }]
            }),
            Some(IdentifierWithContext {
                identifier,
                context: IdentifierContext::FunctionDef { docstring_range },
            }) => self
                .find_definition_for_simple_def(handle, &identifier, SymbolKind::Function)
                .map_or(vec![], |item| {
                    vec![FindDefinitionItemWithDocstring {
                        metadata: item.metadata,
                        definition_range: item.definition_range,
                        module: item.module,
                        docstring_range,
                    }]
                }),
            Some(IdentifierWithContext {
                identifier,
                context: IdentifierContext::ClassDef { docstring_range },
            }) => self
                .find_definition_for_simple_def(handle, &identifier, SymbolKind::Class)
                .map_or(vec![], |item| {
                    vec![FindDefinitionItemWithDocstring {
                        metadata: item.metadata,
                        definition_range: item.definition_range,
                        module: item.module,
                        docstring_range,
                    }]
                }),
            Some(IdentifierWithContext {
                identifier,
                context: IdentifierContext::Parameter,
            }) => self
                .find_definition_for_simple_def(handle, &identifier, SymbolKind::Parameter)
                .map_or(vec![], |item| {
                    vec![FindDefinitionItemWithDocstring {
                        metadata: item.metadata,
                        definition_range: item.definition_range,
                        module: item.module,
                        docstring_range: None,
                    }]
                }),
            Some(IdentifierWithContext {
                identifier,
                context: IdentifierContext::TypeParameter,
            }) => self
                .find_definition_for_simple_def(handle, &identifier, SymbolKind::TypeParameter)
                .map_or(vec![], |item| {
                    vec![FindDefinitionItemWithDocstring {
                        metadata: item.metadata,
                        definition_range: item.definition_range,
                        module: item.module,
                        docstring_range: None,
                    }]
                }),
            Some(IdentifierWithContext {
                identifier,
                context: IdentifierContext::ExceptionHandler | IdentifierContext::PatternMatch(_),
            }) => self
                .find_definition_for_simple_def(handle, &identifier, SymbolKind::Variable)
                .map_or(vec![], |item| {
                    vec![FindDefinitionItemWithDocstring {
                        metadata: item.metadata,
                        definition_range: item.definition_range,
                        module: item.module,
                        docstring_range: None,
                    }]
                }),
            Some(IdentifierWithContext {
                identifier,
                context: IdentifierContext::KeywordArgument(callee_kind),
            }) => self
                .find_definition_for_keyword_argument(handle, &identifier, &callee_kind, preference)
                .map(|item| FindDefinitionItemWithDocstring {
                    metadata: item.metadata.clone(),
                    definition_range: item.definition_range,
                    module: item.module.clone(),
                    docstring_range: None,
                }),
            Some(IdentifierWithContext {
                identifier,
                context: IdentifierContext::Attribute { base_range, .. },
            }) => {
                self.find_definition_for_attribute(handle, base_range, identifier.id(), preference)
            }
            None => self.find_definition_for_operator(handle, &covering_nodes, preference),
        }
    }

    pub fn goto_definition(&self, handle: &Handle, position: TextSize) -> Vec<TextRangeWithModule> {
        let mut definitions = self.find_definition(
            handle,
            position,
            FindPreference {
                prefer_pyi: false,
                ..Default::default()
            },
        );
        // Add pyi definitions if we haven't found any py definition
        if definitions.is_empty() {
            definitions.append(&mut self.find_definition(
                handle,
                position,
                FindPreference::default(),
            ));
        }

        definitions.into_map(|item| TextRangeWithModule::new(item.module, item.definition_range))
    }

    pub fn goto_declaration(
        &self,
        handle: &Handle,
        position: TextSize,
    ) -> Vec<TextRangeWithModule> {
        // Go-to declaration stops at intermediate definitions (imports, type stubs)
        // rather than jumping through to the final implementation
        let definitions = self.find_definition(
            handle,
            position,
            FindPreference {
                import_behavior: ImportBehavior::StopAtEverything,
                prefer_pyi: true,
            },
        );

        definitions.into_map(|item| TextRangeWithModule::new(item.module, item.definition_range))
    }

    pub fn goto_type_definition(
        &self,
        handle: &Handle,
        position: TextSize,
    ) -> Vec<TextRangeWithModule> {
        let type_ = self.get_type_at(handle, position);

        if let Some(t) = type_ {
            let symbol_def_paths = collect_symbol_def_paths(&t);

            if !symbol_def_paths.is_empty() {
                return symbol_def_paths.map(|(qname, _)| {
                    TextRangeWithModule::new(qname.module().clone(), qname.range())
                });
            }
        }

        self.find_definition(handle, position, FindPreference::default())
            .into_map(|item| TextRangeWithModule::new(item.module, item.definition_range))
    }

    /// This function should not be used for user-facing go-to-definition. However, it is exposed to
    /// tests so that we can test the behavior that's useful for find-refs.
    #[cfg(test)]
    pub(crate) fn goto_definition_do_not_jump_through_renamed_import(
        &self,
        handle: &Handle,
        position: TextSize,
    ) -> Option<TextRangeWithModule> {
        self.find_definition(
            handle,
            position,
            FindPreference {
                import_behavior: ImportBehavior::StopAtRenamedImports,
                ..Default::default()
            },
        )
        .into_iter()
        .next()
        .map(|item| TextRangeWithModule::new(item.module, item.definition_range))
    }

    fn search_modules_fuzzy(&self, pattern: &str) -> Vec<ModuleName> {
        let matcher = SkimMatcherV2::default().smart_case();
        let mut results = Vec::new();

        for module_name in self.modules() {
            let module_name_str = module_name.as_str();

            // Skip builtins module
            if module_name_str == "builtins" {
                continue;
            }

            let components = module_name.components();
            let last_component = components.last().map(|name| name.as_str()).unwrap_or("");
            if let Some(score) = matcher.fuzzy_match(last_component, pattern) {
                results.push((score, module_name));
            }
        }

        results.sort_by_key(|(score, _)| Reverse(*score));
        results.into_map(|(_, module_name)| module_name)
    }

    /// Produce code actions that makes edits local to the file.
    pub fn local_quickfix_code_actions(
        &self,
        handle: &Handle,
        range: TextRange,
        import_format: ImportFormat,
    ) -> Option<Vec<(String, Module, TextRange, String)>> {
        let module_info = self.get_module_info(handle)?;
        let ast = self.get_ast(handle)?;
        let errors = self.get_errors(vec![handle]).collect_errors().shown;
        let mut code_actions = Vec::new();
        for error in errors {
            match error.error_kind() {
                ErrorKind::UnknownName => {
                    let error_range = error.range();
                    if error_range.contains_range(range) {
                        let unknown_name = module_info.code_at(error_range);
                        for handle_to_import_from in self.search_exports_exact(unknown_name) {
                            let import_edit = insert_import_edit(
                                &ast,
                                self.config_finder(),
                                handle.dupe(),
                                handle_to_import_from,
                                unknown_name,
                                import_format,
                            );
                            // If the symbol was already imported we get an empty edit; skip it.
                            if import_edit.insert_text.is_empty() {
                                continue;
                            }
                            let range = TextRange::at(import_edit.position, TextSize::new(0));
                            let title = format!("Insert import: `{}`", import_edit.display_text);
                            code_actions.push((
                                title,
                                module_info.dupe(),
                                range,
                                import_edit.insert_text,
                            ));
                        }

                        for module_name in self.search_modules_fuzzy(unknown_name) {
                            if module_name == handle.module() {
                                continue;
                            }
                            if let Some(module_handle) =
                                self.import_handle(handle, module_name, None).finding()
                            {
                                let (position, insert_text) =
                                    import_regular_import_edit(&ast, module_handle);
                                let range = TextRange::at(position, TextSize::new(0));
                                let title = format!("Insert import: `{}`", insert_text.trim());
                                code_actions.push((title, module_info.dupe(), range, insert_text));
                            }
                        }
                    }
                }
                _ => {}
            }
        }
        code_actions.sort_by(|(title1, _, _, _), (title2, _, _, _)| title1.cmp(title2));
        Some(code_actions)
    }

    /// Determines whether a module is a third-party package.
    ///
    /// Checks if the module's path is located within any of the configured
    /// site-packages directories (e.g., `site-packages/`, `dist-packages/`).
    fn is_third_party_module(&self, module: &Module, handle: &Handle) -> bool {
        let config = self.get_config(handle);
        let module_path = module.path();

        if let Some(config) = config {
            for site_package_path in config.site_package_path() {
                if module_path.as_path().starts_with(site_package_path) {
                    return true;
                }
            }
        }

        false
    }

    pub fn prepare_rename(&self, handle: &Handle, position: TextSize) -> Option<TextRange> {
        let identifier_context = self.identifier_at(handle, position);

        let definitions = self.find_definition(handle, position, FindPreference::default());

        for FindDefinitionItemWithDocstring { module, .. } in definitions {
            if self.is_third_party_module(&module, handle) {
                return None;
            }
        }

        Some(identifier_context?.identifier.range)
    }

    pub fn find_local_references(&self, handle: &Handle, position: TextSize) -> Vec<TextRange> {
        self.find_definition(
            handle,
            position,
            FindPreference {
                import_behavior: ImportBehavior::StopAtRenamedImports,
                ..Default::default()
            },
        )
        .into_iter()
        .filter_map(
            |FindDefinitionItemWithDocstring {
                 metadata,
                 definition_range,
                 module,
                 docstring_range: _,
             }| {
                self.local_references_from_definition(handle, metadata, definition_range, &module)
            },
        )
        .concat()
    }

    fn local_references_from_external_definition(
        &self,
        handle: &Handle,
        definition_range: TextRange,
        module: &Module,
    ) -> Option<Vec<TextRange>> {
        let index = self.get_solutions(handle)?.get_index()?;
        let index = index.lock();
        let mut references = Vec::new();
        for ((imported_module_name, imported_name), ranges) in index
            .externally_defined_variable_references
            .iter()
            .chain(&index.renamed_imports)
        {
            if let Some((imported_handle, export)) = self.resolve_named_import(
                handle,
                *imported_module_name,
                imported_name.clone(),
                FindPreference::default(),
            ) && imported_handle.path().as_path() == module.path().as_path()
                && export.location == definition_range
            {
                references.extend(ranges.iter().copied());
            }
        }
        for (attribute_module_path, def_and_ref_ranges) in
            &index.externally_defined_attribute_references
        {
            if attribute_module_path == module.path() {
                for (def_range, ref_range) in def_and_ref_ranges {
                    if def_range == &definition_range {
                        references.push(*ref_range);
                    }
                }
            }
        }
        Some(references)
    }

    fn local_references_from_local_definition(
        &self,
        handle: &Handle,
        definition_metadata: DefinitionMetadata,
        definition_name: &Name,
        definition_range: TextRange,
    ) -> Option<Vec<TextRange>> {
        let mut references = match definition_metadata {
            DefinitionMetadata::Attribute => self.local_attribute_references_from_local_definition(
                handle,
                definition_range,
                definition_name,
            ),
            DefinitionMetadata::Module => Vec::new(),
            DefinitionMetadata::Variable(symbol_kind) => self
                .local_variable_references_from_local_definition(
                    handle,
                    definition_range,
                    definition_name,
                    symbol_kind,
                )
                .unwrap_or_default(),
            DefinitionMetadata::VariableOrAttribute(symbol_kind) => [
                self.local_attribute_references_from_local_definition(
                    handle,
                    definition_range,
                    definition_name,
                ),
                self.local_variable_references_from_local_definition(
                    handle,
                    definition_range,
                    definition_name,
                    symbol_kind,
                )
                .unwrap_or_default(),
            ]
            .concat(),
        };
        references.push(definition_range);
        Some(references)
    }

    fn local_references_from_definition(
        &self,
        handle: &Handle,
        definition_metadata: DefinitionMetadata,
        definition_range: TextRange,
        module: &Module,
    ) -> Option<Vec<TextRange>> {
        let mut references = if handle.path() != module.path() {
            self.local_references_from_external_definition(handle, definition_range, module)?
        } else {
            let definition_name = Name::new(module.code_at(definition_range));
            self.local_references_from_local_definition(
                handle,
                definition_metadata,
                &definition_name,
                definition_range,
            )?
        };
        references.sort_by_key(|range| range.start());
        references.dedup();
        Some(references)
    }

    fn local_attribute_references_from_local_definition(
        &self,
        handle: &Handle,
        definition_range: TextRange,
        expected_name: &Name,
    ) -> Vec<TextRange> {
        // We first find all the attributes of the form `<expr>.<expected_name>`.
        // These are candidates for the references of `definition`.
        let relevant_attributes = if let Some(mod_module) = self.get_ast(handle) {
            fn f(x: &Expr, expected_name: &Name, res: &mut Vec<ExprAttribute>) {
                if let Expr::Attribute(x) = x
                    && &x.attr.id == expected_name
                {
                    res.push(x.clone());
                }
                x.recurse(&mut |x| f(x, expected_name, res));
            }
            let mut res = Vec::new();
            mod_module.visit(&mut |x| f(x, expected_name, &mut res));
            res
        } else {
            Vec::new()
        };
        // For each attribute we found above, we will test whether it actually will jump to the
        // given `definition`.
        self.ad_hoc_solve(handle, |solver| {
            let mut references = Vec::new();
            for attribute in relevant_attributes {
                if let Some(answers) = self.get_answers(handle)
                    && let Some(base_type) = answers.get_type_trace(attribute.value.range())
                {
                    for AttrInfo {
                        name,
                        ty: _,
                        is_deprecated: _,
                        definition: attribute_definition,
                        docstring_range,
                        is_reexport: _,
                    } in solver.completions(base_type, Some(expected_name), false)
                    {
                        if let Some((TextRangeWithModule { module, range }, _)) =
                            attribute_definition.and_then(|definition| {
                                self.resolve_attribute_definition(
                                    handle,
                                    &name,
                                    definition,
                                    docstring_range,
                                    FindPreference::default(),
                                )
                            })
                            && module.path() == module.path()
                            && range == definition_range
                        {
                            references.push(attribute.attr.range());
                        }
                    }
                }
            }
            references
        })
        .unwrap_or_default()
    }

    /// Collects all keyword arguments with a specific name within a module.
    ///
    /// This function traverses the AST of the given module and identifies all function calls
    /// that use a keyword argument matching the expected name. For each match, it captures
    /// both the keyword argument identifier and information about the function being called.
    ///
    /// # Arguments
    ///
    /// * `handle` - Handle to the module to search within
    /// * `expected_name` - The name of the keyword argument to search for
    ///
    /// # Returns
    ///
    /// A vector of tuples, where each tuple contains:
    /// - `Identifier`: The keyword argument identifier that matched the expected name
    /// - `CalleeKind`: Information about the function being called with this keyword argument
    ///
    /// Returns an empty vector if the AST cannot be retrieved.
    ///
    /// # Example
    ///
    /// For a module containing calls like `foo(bar=1)` and `baz(bar=2)`, searching for
    /// the name `bar` would return both keyword argument identifiers along with their
    /// respective callee information (`foo` and `baz`).
    pub(self) fn collect_local_keyword_arguments_by_name(
        &self,
        handle: &Handle,
        expected_name: &Name,
    ) -> Vec<(Identifier, CalleeKind)> {
        let Some(mod_module) = self.get_ast(handle) else {
            return Vec::new();
        };

        fn collect_kwargs(
            x: &Expr,
            expected_name: &Name,
            results: &mut Vec<(Identifier, CalleeKind)>,
        ) {
            if let Expr::Call(call) = x {
                visit_keyword_arguments_until_match(call, |_j, kw| {
                    if let Some(arg_identifier) = &kw.arg
                        && arg_identifier.id() == expected_name
                    {
                        let callee_kind = callee_kind_from_call(call);
                        results.push((arg_identifier.clone(), callee_kind));
                    }
                    false
                });
            }
            x.recurse(&mut |x| collect_kwargs(x, expected_name, results));
        }

        let mut results = Vec::new();
        mod_module.visit(&mut |x| collect_kwargs(x, expected_name, &mut results));
        results
    }

    /// Finds all local keyword argument references that correspond to a specific parameter definition.
    ///
    /// Given a parameter's definition range and name, this function identifies all keyword arguments
    /// in function calls within the same module that refer to this parameter. This is useful for
    /// LSP features like "Find All References" for function parameters.
    ///
    /// # Arguments
    ///
    /// * `handle` - Handle to the module containing the parameter definition
    /// * `definition_range` - The text range where the parameter is defined
    /// * `expected_name` - The name of the parameter to search for
    ///
    /// # Returns
    ///
    /// Returns `Some(Vec<TextRange>)` containing the text ranges of all keyword argument usages
    /// that reference this parameter definition, or `None` if the AST cannot be retrieved.
    pub(crate) fn local_keyword_argument_references_from_parameter_definition(
        &self,
        handle: &Handle,
        definition_range: TextRange,
        expected_name: &Name,
    ) -> Option<Vec<TextRange>> {
        let ast = self.get_ast(handle)?;
        let keyword_args = self.collect_local_keyword_arguments_by_name(handle, expected_name);
        let mut references = Vec::new();

        let definition_module = self.get_module_info(handle)?;

        for (kw_identifier, callee_kind) in keyword_args {
            let callee_locations =
                self.get_callee_location(handle, &callee_kind, FindPreference::default());

            for TextRangeWithModule {
                module,
                range: callee_def_range,
            } in callee_locations
            {
                if module.path() == definition_module.path() {
                    // Refine to get the actual parameter location
                    if let Some(param_range) = self.refine_param_location_for_callee(
                        ast.as_ref(),
                        callee_def_range,
                        &kw_identifier,
                    ) {
                        // If the parameter location matches our definition, this is a valid reference
                        if param_range == definition_range {
                            references.push(kw_identifier.range);
                        }
                    }
                }
            }
        }

        Some(references)
    }

    fn local_variable_references_from_local_definition(
        &self,
        handle: &Handle,
        definition_range: TextRange,
        expected_name: &Name,
        symbol_kind: Option<SymbolKind>,
    ) -> Option<Vec<TextRange>> {
        let mut references = Vec::new();
        if let Some(mod_module) = self.get_ast(handle) {
            let is_valid_use = |x: &ExprName| {
                if x.id() == expected_name
                    && let Some((def_handle, Export { location, .. })) = self.find_export_for_key(
                        handle,
                        &Key::BoundName(ShortIdentifier::expr_name(x)),
                        FindPreference {
                            import_behavior: ImportBehavior::StopAtRenamedImports,
                            prefer_pyi: false,
                        },
                    )
                    && def_handle.path() == handle.path()
                    && location == definition_range
                {
                    true
                } else {
                    false
                }
            };
            fn f(x: &Expr, is_valid_use: &impl Fn(&ExprName) -> bool, res: &mut Vec<TextRange>) {
                if let Expr::Name(x) = x
                    && is_valid_use(x)
                {
                    res.push(x.range());
                }
                x.recurse(&mut |x| f(x, is_valid_use, res));
            }
            mod_module.visit(&mut |x| f(x, &is_valid_use, &mut references));
        }

        if let Some(kind) = symbol_kind
            && (kind == SymbolKind::Parameter || kind == SymbolKind::Variable)
        {
            let kwarg_references = self
                .local_keyword_argument_references_from_parameter_definition(
                    handle,
                    definition_range,
                    expected_name,
                );

            if let Some(refs) = kwarg_references {
                references.extend(refs);
            }
        }
        Some(references)
    }

    fn add_kwargs_completions(
        &self,
        handle: &Handle,
        position: TextSize,
        completions: &mut Vec<CompletionItem>,
    ) {
        if let Some((callables, overload_idx, _, _)) =
            self.get_callables_from_call(handle, position)
            && let Some(callable) = callables.get(overload_idx).cloned()
            && let Some(params) = Self::normalize_singleton_function_type_into_params(callable)
        {
            for param in params {
                match param {
                    Param::Pos(name, ty, _)
                    | Param::PosOnly(Some(name), ty, _)
                    | Param::KwOnly(name, ty, _)
                    | Param::VarArg(Some(name), ty) => {
                        if name.as_str() != "self" {
                            completions.push(CompletionItem {
                                label: format!("{}=", name.as_str()),
                                detail: Some(ty.to_string()),
                                kind: Some(CompletionItemKind::VARIABLE),
                                ..Default::default()
                            });
                        }
                    }
                    Param::VarArg(None, _) | Param::Kwargs(_, _) | Param::PosOnly(None, _, _) => {}
                }
            }
        }
    }

    fn add_magic_method_completions(
        &self,
        identifier: &Identifier,
        completions: &mut Vec<CompletionItem>,
    ) {
        let typed = identifier.as_str();
        if !typed.is_empty() && !typed.starts_with("__") {
            return;
        }
        for name in dunder::MAGIC_METHOD_NAMES {
            if name.starts_with(typed) {
                completions.push(CompletionItem {
                    label: (*name).to_owned(),
                    kind: Some(CompletionItemKind::METHOD),
                    ..Default::default()
                });
            }
        }
    }

    fn add_builtins_autoimport_completions(
        &self,
        handle: &Handle,
        identifier: Option<&Identifier>,
        completions: &mut Vec<CompletionItem>,
    ) {
        if let Some(builtin_handle) = self
            .import_handle(handle, ModuleName::builtins(), None)
            .finding()
        {
            let builtin_exports = self.get_exports(&builtin_handle);
            for (name, location) in builtin_exports.iter() {
                if let Some(identifier) = identifier
                    && SkimMatcherV2::default()
                        .smart_case()
                        .fuzzy_match(name.as_str(), identifier.as_str())
                        .is_none()
                {
                    continue;
                }
                let kind = match location {
                    ExportLocation::OtherModule(..) => continue,
                    ExportLocation::ThisModule(export) => export
                        .symbol_kind
                        .map_or(Some(CompletionItemKind::VARIABLE), |k| {
                            Some(k.to_lsp_completion_item_kind())
                        }),
                };
                completions.push(CompletionItem {
                    label: name.as_str().to_owned(),
                    detail: None,
                    kind,
                    data: Some(serde_json::json!("builtin")),
                    ..Default::default()
                });
            }
        }
    }

    fn add_autoimport_completions(
        &self,
        handle: &Handle,
        identifier: &Identifier,
        completions: &mut Vec<CompletionItem>,
        import_format: ImportFormat,
        supports_completion_item_details: bool,
    ) {
        // Auto-import can be slow. Let's only return results if there are no local
        // results for now. TODO: re-enable it once we no longer have perf issues.
        // We should not try to generate autoimport when the user has typed very few
        // characters. It's unhelpful to narrow down suggestions.
        if identifier.as_str().len() >= MIN_CHARACTERS_TYPED_AUTOIMPORT
            && let Some(ast) = self.get_ast(handle)
            && let Some(module_info) = self.get_module_info(handle)
        {
            let search_results = self.search_exports_fuzzy(identifier.as_str());
            for (handle_to_import_from, name, export) in search_results {
                if !identifier.as_str().starts_with('_') && name.starts_with('_') {
                    continue;
                }
                // Using handle itself doesn't always work because handles can be made separately and have different hashes
                if handle_to_import_from.module() == handle.module()
                    || handle_to_import_from.module() == ModuleName::builtins()
                {
                    continue;
                }
                let module_description = handle_to_import_from.module().as_str().to_owned();
                let (detail_text, additional_text_edits, imported_module) = {
                    let import_edit = insert_import_edit(
                        &ast,
                        self.config_finder(),
                        handle.dupe(),
                        handle_to_import_from,
                        &name,
                        import_format,
                    );
                    if import_edit.insert_text.is_empty() {
                        continue;
                    }
                    let import_text_edit = TextEdit {
                        range: module_info
                            .to_lsp_range(TextRange::at(import_edit.position, TextSize::new(0))),
                        new_text: import_edit.insert_text.clone(),
                    };
                    (
                        Some(import_edit.insert_text.clone()),
                        Some(vec![import_text_edit]),
                        import_edit.module_name,
                    )
                };
                let auto_import_label_detail = format!(" (import {imported_module})");

                completions.push(CompletionItem {
<<<<<<< HEAD
                    label,
                    detail: detail_text,
=======
                    label: name,
                    detail: Some(insert_text),
>>>>>>> b17d18dd
                    kind: export
                        .symbol_kind
                        .map_or(Some(CompletionItemKind::VARIABLE), |k| {
                            Some(k.to_lsp_completion_item_kind())
                        }),
                    additional_text_edits,
                    label_details: supports_completion_item_details.then_some(
                        CompletionItemLabelDetails {
                            detail: Some(auto_import_label_detail),
                            description: Some(module_description),
                        },
                    ),
                    tags: if export.deprecation.is_some() {
                        Some(vec![CompletionItemTag::DEPRECATED])
                    } else {
                        None
                    },
                    ..Default::default()
                });
            }

            for module_name in self.search_modules_fuzzy(identifier.as_str()) {
                if module_name == handle.module() {
                    continue;
                }
                let module_name_str = module_name.as_str().to_owned();
                if let Some(module_handle) = self.import_handle(handle, module_name, None).finding()
                {
                    let (insert_text, additional_text_edits) = {
                        let (position, insert_text) =
                            import_regular_import_edit(&ast, module_handle);
                        let import_text_edit = TextEdit {
                            range: module_info
                                .to_lsp_range(TextRange::at(position, TextSize::new(0))),
                            new_text: insert_text.clone(),
                        };
                        (insert_text, Some(vec![import_text_edit]))
                    };
                    let auto_import_label_detail = format!(" (import {module_name_str})");

                    completions.push(CompletionItem {
                        label: module_name_str.clone(),
                        detail: Some(insert_text),
                        kind: Some(CompletionItemKind::MODULE),
                        additional_text_edits,
                        label_details: supports_completion_item_details.then_some(
                            CompletionItemLabelDetails {
                                detail: Some(auto_import_label_detail),
                                description: Some(module_name_str),
                            },
                        ),
                        ..Default::default()
                    });
                }
            }
        }
    }

    fn get_documentation_from_export(
        &self,
        export_info: Option<(Handle, Export)>,
    ) -> Option<lsp_types::Documentation> {
        let (definition_handle, export) = export_info?;
        let docstring_range = export.docstring_range?;
        let def_module = self.get_module_info(&definition_handle)?;
        let docstring = Docstring(docstring_range, def_module.clone()).resolve();
        let documentation = lsp_types::Documentation::MarkupContent(lsp_types::MarkupContent {
            kind: lsp_types::MarkupKind::Markdown,
            value: docstring,
        });
        Some(documentation)
    }

    /// Adds completions for local variables and returns true if we have added any
    /// If an identifier is present, filter matches
    fn add_local_variable_completions(
        &self,
        handle: &Handle,
        identifier: Option<&Identifier>,
        position: TextSize,
        completions: &mut Vec<CompletionItem>,
    ) -> bool {
        let mut has_added_any = false;
        if let Some(bindings) = self.get_bindings(handle)
            && let Some(module_info) = self.get_module_info(handle)
        {
            for idx in bindings.available_definitions(position) {
                let key = bindings.idx_to_key(idx);
                let label = match key {
                    Key::Definition(id) => module_info.code_at(id.range()),
                    Key::Anywhere(id, _) => id,
                    _ => continue,
                };
                if let Some(identifier) = identifier
                    && SkimMatcherV2::default()
                        .fuzzy_match(label, identifier.as_str())
                        .is_none()
                {
                    continue;
                }
                let binding = bindings.get(idx);
                let ty = self.get_type(handle, key);
                let export_info = self.key_to_export(handle, key, FindPreference::default());

                let kind = if let Some((_, ref export)) = export_info {
                    export
                        .symbol_kind
                        .map_or(CompletionItemKind::VARIABLE, |k| {
                            k.to_lsp_completion_item_kind()
                        })
                } else {
                    binding
                        .symbol_kind()
                        .map_or(CompletionItemKind::VARIABLE, |k| {
                            k.to_lsp_completion_item_kind()
                        })
                };

                let is_deprecated = ty.as_ref().is_some_and(|t| {
                    if let Type::ClassDef(cls) = t {
                        self.ad_hoc_solve(handle, |solver| {
                            solver.get_metadata_for_class(cls).deprecation().is_some()
                        })
                        .unwrap_or(false)
                    } else {
                        t.function_deprecation().is_some()
                    }
                });
                let detail = ty.map(|t| t.to_string());
                let documentation = self.get_documentation_from_export(export_info);

                has_added_any = true;
                completions.push(CompletionItem {
                    label: label.to_owned(),
                    detail,
                    kind: Some(kind),
                    documentation,
                    tags: if is_deprecated {
                        Some(vec![CompletionItemTag::DEPRECATED])
                    } else {
                        None
                    },
                    ..Default::default()
                })
            }
        }
        has_added_any
    }

    fn add_keyword_completions(&self, handle: &Handle, completions: &mut Vec<CompletionItem>) {
        get_keywords(handle.sys_info().version())
            .iter()
            .for_each(|name| {
                completions.push(CompletionItem {
                    label: (*name).to_owned(),
                    kind: Some(CompletionItemKind::KEYWORD),
                    ..Default::default()
                })
            });
    }

    fn get_docstring_for_attribute(
        &self,
        handle: &Handle,
        attr_info: &AttrInfo,
    ) -> Option<lsp_types::Documentation> {
        let definition = attr_info.definition.as_ref()?.clone();
        let attribute_definition = self.resolve_attribute_definition(
            handle,
            &attr_info.name,
            definition,
            attr_info.docstring_range,
            FindPreference::default(),
        );

        let (definition, Some(docstring_range)) = attribute_definition? else {
            return None;
        };
        let docstring = Docstring(docstring_range, definition.module);

        Some(lsp_types::Documentation::MarkupContent(
            lsp_types::MarkupContent {
                kind: lsp_types::MarkupKind::Markdown,
                value: docstring.resolve().trim().to_owned(),
            },
        ))
    }

    fn add_literal_completions(
        &self,
        handle: &Handle,
        position: TextSize,
        completions: &mut Vec<CompletionItem>,
    ) {
        if let Some((callables, chosen_overload_index, active_argument, _)) =
            self.get_callables_from_call(handle, position)
            && let Some(callable) = callables.get(chosen_overload_index)
            && let Some(params) =
                Self::normalize_singleton_function_type_into_params(callable.clone())
            && let Some(arg_index) = Self::active_parameter_index(&params, &active_argument)
            && let Some(param) = params.get(arg_index)
        {
            Self::add_literal_completions_from_type(param.as_type(), completions);
        }
    }

    fn add_literal_completions_from_type(param_type: &Type, completions: &mut Vec<CompletionItem>) {
        match param_type {
            Type::Literal(lit) => {
                completions.push(CompletionItem {
                    // TODO: Pass the flag correctly for whether literal string is single quoted or double quoted
                    label: lit.to_string_escaped(true),
                    kind: Some(CompletionItemKind::VALUE),
                    detail: Some(format!("{param_type}")),
                    ..Default::default()
                });
            }
            Type::Union(box Union { members, .. }) => {
                for member in members {
                    Self::add_literal_completions_from_type(member, completions);
                }
            }
            _ => {}
        }
    }

    fn subscript_string_literal_at(
        module: &ModModule,
        position: TextSize,
    ) -> Option<(ExprSubscript, ExprStringLiteral)> {
        let nodes = Ast::locate_node(module, position);
        let mut best: Option<(u8, TextSize, ExprSubscript, ExprStringLiteral)> = None;
        for node in nodes {
            if let AnyNodeRef::ExprSubscript(sub) = node
                && let Expr::StringLiteral(lit) = sub.slice.as_ref()
            {
                let (priority, dist) = Self::string_literal_priority(position, lit.range());
                let should_update = match &best {
                    Some((best_prio, best_dist, _, _)) => {
                        priority < *best_prio || (priority == *best_prio && dist < *best_dist)
                    }
                    None => true,
                };
                if should_update {
                    best = Some((priority, dist, sub.clone(), lit.clone()));
                    if priority == 0 && dist == TextSize::from(0) {
                        break;
                    }
                }
            }
        }
        best.map(|(_, _, sub, lit)| (sub, lit))
    }

    fn string_literal_priority(position: TextSize, range: TextRange) -> (u8, TextSize) {
        if range.contains(position) {
            (0, TextSize::from(0))
        } else if position < range.start() {
            (1, range.start() - position)
        } else {
            (2, position - range.end())
        }
    }

    fn expression_facets(expr: &Expr) -> Option<(Identifier, Vec<FacetKind>)> {
        let mut facets = Vec::new();
        let mut current = expr;
        loop {
            match current {
                Expr::Subscript(sub) => {
                    match sub.slice.as_ref() {
                        Expr::NumberLiteral(ExprNumberLiteral {
                            value: Number::Int(idx),
                            ..
                        }) if idx.as_usize().is_some() => {
                            facets.push(FacetKind::Index(idx.as_usize().unwrap()))
                        }
                        Expr::StringLiteral(lit) => {
                            facets.push(FacetKind::Key(lit.value.to_string()))
                        }
                        _ => return None,
                    }
                    current = sub.value.as_ref();
                }
                Expr::Attribute(attr) => {
                    facets.push(FacetKind::Attribute(attr.attr.id.clone()));
                    current = attr.value.as_ref();
                }
                Expr::Name(name) => {
                    facets.reverse();
                    return Some((Ast::expr_name_identifier(name.clone()), facets));
                }
                _ => return None,
            }
        }
    }

    fn collect_typed_dict_keys(
        &self,
        handle: &Handle,
        base_type: Type,
    ) -> Option<BTreeMap<String, Type>> {
        self.ad_hoc_solve(handle, |solver| {
            let mut map = BTreeMap::new();
            let mut stack = vec![base_type];
            while let Some(ty) = stack.pop() {
                match ty {
                    Type::TypedDict(td) | Type::PartialTypedDict(td) => {
                        for (name, field) in solver.type_order().typed_dict_fields(&td) {
                            map.entry(name.to_string())
                                .or_insert_with(|| field.ty.clone());
                        }
                    }
                    Type::Union(box Union { members, .. }) => {
                        stack.extend(members.into_iter());
                    }
                    _ => {}
                }
            }
            map
        })
    }

    fn add_dict_key_completions(
        &self,
        handle: &Handle,
        module: &ModModule,
        position: TextSize,
        completions: &mut Vec<CompletionItem>,
    ) {
        let Some((subscript, string_lit)) = Self::subscript_string_literal_at(module, position)
        else {
            return;
        };
        let literal_range = string_lit.range();
        // Allow the cursor to sit a few characters before the literal (e.g. between nested
        // subscripts) so completion requests fired just before the quotes still succeed.
        let allowance = TextSize::from(4);
        let lower_bound = literal_range
            .start()
            .checked_sub(allowance)
            .unwrap_or_else(|| TextSize::new(0));
        if position < lower_bound || position > literal_range.end() {
            return;
        }
        let base_expr = subscript.value.as_ref();
        let mut suggestions: BTreeMap<String, Option<Type>> = BTreeMap::new();

        if let Some(bindings) = self.get_bindings(handle) {
            let base_info = if let Some((identifier, facets)) = Self::expression_facets(base_expr) {
                Some((identifier, facets))
            } else if let Expr::Name(name) = base_expr {
                Some((Ast::expr_name_identifier(name.clone()), Vec::new()))
            } else {
                None
            };

            if let Some((identifier, facets)) = base_info {
                let short_id = ShortIdentifier::new(&identifier);
                let idx_opt = {
                    let bound_key = Key::BoundName(short_id);
                    if bindings.is_valid_key(&bound_key) {
                        Some(bindings.key_to_idx(&bound_key))
                    } else {
                        let def_key = Key::Definition(short_id);
                        if bindings.is_valid_key(&def_key) {
                            Some(bindings.key_to_idx(&def_key))
                        } else {
                            None
                        }
                    }
                };

                if let Some(idx) = idx_opt {
                    let facets_clone = facets.clone();
                    if let Some(keys) = self.ad_hoc_solve(handle, |solver| {
                        let info = solver.get_idx(idx);
                        info.key_facets_at(&facets_clone)
                    }) {
                        for (key, ty_opt) in keys {
                            suggestions.entry(key).or_insert(ty_opt);
                        }
                    }
                }
            }
        }

        if let Some(base_type) = self.get_type_trace(handle, base_expr.range())
            && let Some(typed_keys) = self.collect_typed_dict_keys(handle, base_type)
        {
            for (key, ty) in typed_keys {
                let entry = suggestions.entry(key).or_insert(None);
                if entry.is_none() {
                    *entry = Some(ty);
                }
            }
        }

        if suggestions.is_empty() {
            return;
        }

        for (label, ty_opt) in suggestions {
            let detail = ty_opt.as_ref().map(|ty| ty.to_string());
            completions.push(CompletionItem {
                label,
                detail,
                kind: Some(CompletionItemKind::FIELD),
                ..Default::default()
            });
        }
    }

    // Kept for backwards compatibility - used by external callers (lsp/server.rs, playground.rs)
    // who don't need the is_incomplete flag
    pub fn completion(
        &self,
        handle: &Handle,
        position: TextSize,
        import_format: ImportFormat,
        supports_completion_item_details: bool,
    ) -> Vec<CompletionItem> {
        self.completion_with_incomplete(
            handle,
            position,
            import_format,
            supports_completion_item_details,
        )
        .0
    }

    // Returns the completions, and true if they are incomplete so client will keep asking for more completions
    pub fn completion_with_incomplete(
        &self,
        handle: &Handle,
        position: TextSize,
        import_format: ImportFormat,
        supports_completion_item_details: bool,
    ) -> (Vec<CompletionItem>, bool) {
        // Check if position is in a disabled range (comments)
        if let Some(module) = self.get_module_info(handle) {
            let disabled_ranges = Self::comment_ranges_for_module(&module);
            if disabled_ranges.iter().any(|range| range.contains(position)) {
                return (Vec::new(), false);
            }
        }

        let (mut results, is_incomplete) = self.completion_sorted_opt_with_incomplete(
            handle,
            position,
            import_format,
            supports_completion_item_details,
        );
        results.sort_by(|item1, item2| {
            item1
                .sort_text
                .cmp(&item2.sort_text)
                .then_with(|| item1.label.cmp(&item2.label))
                .then_with(|| item1.detail.cmp(&item2.detail))
        });
        results.dedup_by(|item1, item2| item1.label == item2.label && item1.detail == item2.detail);
        (results, is_incomplete)
    }

    fn comment_ranges_for_module(module: &ModuleInfo) -> Vec<TextRange> {
        let mut ranges = Vec::new();
        let source = module.lined_buffer().contents();
        let mut offset = TextSize::from(0);

        for line in source.lines() {
            if let Some(comment_pos) = pyrefly_python::ignore::find_comment_start_in_line(line) {
                let comment_start = offset + TextSize::from(comment_pos as u32);
                let comment_end = offset + TextSize::from(line.len() as u32);
                ranges.push(TextRange::new(comment_start, comment_end));
            }
            offset += TextSize::from((line.len() + 1) as u32);
        }

        ranges
    }

    fn completion_sorted_opt_with_incomplete(
        &self,
        handle: &Handle,
        position: TextSize,
        import_format: ImportFormat,
        supports_completion_item_details: bool,
    ) -> (Vec<CompletionItem>, bool) {
        let mut result = Vec::new();
        let mut is_incomplete = false;
        match self.identifier_at(handle, position) {
            Some(IdentifierWithContext {
                identifier,
                context: IdentifierContext::ImportedName { module_name, .. },
            }) => {
                if let Some(handle) = self.import_handle(handle, module_name, None).finding() {
                    // Because of parser error recovery, `from x impo...` looks like `from x import impo...`
                    // If the user might be typing the `import` keyword, add that as an autocomplete option.
                    if "import".starts_with(identifier.as_str()) {
                        result.push(CompletionItem {
                            label: "import".to_owned(),
                            kind: Some(CompletionItemKind::KEYWORD),
                            ..Default::default()
                        })
                    }
                    let exports = self.get_exports(&handle);
                    for (name, export) in exports.iter() {
                        let is_deprecated = match export {
                            ExportLocation::ThisModule(export) => export.deprecation.is_some(),
                            ExportLocation::OtherModule(_, _) => false,
                        };
                        result.push(CompletionItem {
                            label: name.to_string(),
                            // todo(kylei): completion kind for exports
                            kind: Some(CompletionItemKind::VARIABLE),
                            tags: if is_deprecated {
                                Some(vec![CompletionItemTag::DEPRECATED])
                            } else {
                                None
                            },
                            ..Default::default()
                        })
                    }
                }
            }
            // TODO: Handle relative import (via ModuleName::new_maybe_relative)
            Some(IdentifierWithContext {
                identifier,
                context: IdentifierContext::ImportedModule { .. },
            }) => self
                .import_prefixes(handle, ModuleName::from_name(identifier.id()))
                .iter()
                .for_each(|module_name| {
                    result.push(CompletionItem {
                        label: module_name
                            .components()
                            .last()
                            .unwrap_or(&Name::empty())
                            .to_string(),
                        detail: Some(module_name.to_string()),
                        kind: Some(CompletionItemKind::MODULE),
                        ..Default::default()
                    })
                }),
            Some(IdentifierWithContext {
                identifier: _,
                context: IdentifierContext::Attribute { base_range, .. },
            }) => {
                if let Some(answers) = self.get_answers(handle)
                    && let Some(base_type) = answers.get_type_trace(base_range)
                {
                    self.ad_hoc_solve(handle, |solver| {
                        solver
                            .completions(base_type, None, true)
                            .iter()
                            .for_each(|x| {
                                let kind = match x.ty {
                                    Some(Type::BoundMethod(_)) => Some(CompletionItemKind::METHOD),
                                    Some(Type::Function(_)) => Some(CompletionItemKind::FUNCTION),
                                    _ => Some(CompletionItemKind::FIELD),
                                };
                                let ty = &x.ty;
                                let detail = ty.clone().map(|t| t.as_hover_string());
                                let documentation = self.get_docstring_for_attribute(handle, x);
                                result.push(CompletionItem {
                                    label: x.name.as_str().to_owned(),
                                    detail,
                                    kind,
                                    documentation,
                                    sort_text: if x.is_reexport {
                                        Some("1".to_owned())
                                    } else {
                                        None
                                    },
                                    tags: if x.is_deprecated {
                                        Some(vec![CompletionItemTag::DEPRECATED])
                                    } else {
                                        None
                                    },
                                    ..Default::default()
                                });
                            });
                    });
                }
            }
            Some(IdentifierWithContext {
                identifier,
                context,
            }) => {
                if matches!(context, IdentifierContext::MethodDef { .. }) {
                    self.add_magic_method_completions(&identifier, &mut result);
                }
                self.add_kwargs_completions(handle, position, &mut result);
                self.add_keyword_completions(handle, &mut result);
                let has_local_completions = self.add_local_variable_completions(
                    handle,
                    Some(&identifier),
                    position,
                    &mut result,
                );
                if !has_local_completions {
                    self.add_autoimport_completions(
                        handle,
                        &identifier,
                        &mut result,
                        import_format,
                        supports_completion_item_details,
                    );
                }
                // If autoimport completions were skipped due to character threshold,
                // mark the results as incomplete so clients keep asking for completions.
                // This ensures autoimport completions will be checked once the threshold is reached,
                // even if local completions are currently available.
                if identifier.as_str().len() < MIN_CHARACTERS_TYPED_AUTOIMPORT {
                    is_incomplete = true;
                }
                self.add_builtins_autoimport_completions(handle, Some(&identifier), &mut result);
            }
            None => {
                // todo(kylei): optimization, avoid duplicate ast walks
                if let Some(mod_module) = self.get_ast(handle) {
                    let nodes = Ast::locate_node(&mod_module, position);
                    if nodes.is_empty() {
                        self.add_keyword_completions(handle, &mut result);
                        self.add_local_variable_completions(handle, None, position, &mut result);
                        self.add_builtins_autoimport_completions(handle, None, &mut result);
                    }
                    self.add_literal_completions(handle, position, &mut result);
<<<<<<< HEAD
                    // Only offer kwargs when the cursor isn't inside a literal value.
                    if !nodes
                        .iter()
                        .any(|n| matches!(n, AnyNodeRef::ExprStringLiteral(_)))
                        && nodes.iter().any(|n| {
                            matches!(n, AnyNodeRef::ExprCall(_) | AnyNodeRef::Arguments(_))
                        })
=======
                    self.add_dict_key_completions(
                        handle,
                        mod_module.as_ref(),
                        position,
                        &mut result,
                    );
                    // in foo(x=<>, y=2<>), the first containing node is AnyNodeRef::Arguments(_)
                    // in foo(<>), the first containing node is AnyNodeRef::ExprCall
                    if let Some(first) = nodes.first()
                        && matches!(first, AnyNodeRef::ExprCall(_) | AnyNodeRef::Arguments(_))
>>>>>>> b17d18dd
                    {
                        self.add_kwargs_completions(handle, position, &mut result);
                    }
                }
            }
        }
        for item in &mut result {
            let sort_text = if item
                .tags
                .as_ref()
                .is_some_and(|tags| tags.contains(&CompletionItemTag::DEPRECATED))
            {
                "9"
            } else if item.additional_text_edits.is_some() {
                "4"
            } else if item.label.starts_with("__") {
                "3"
            } else if item.label.as_str().starts_with("_") {
                "2"
            } else if let Some(sort_text) = &item.sort_text {
                // 1 is reserved for re-exports
                sort_text.as_str()
            } else {
                "0"
            }
            .to_owned();
            item.sort_text = Some(sort_text);
        }
        (result, is_incomplete)
    }

    pub fn search_exports_exact(&self, name: &str) -> Vec<Handle> {
        self.search_exports(|handle, exports| {
            if let Some(export) = exports.get(&Name::new(name)) {
                match export {
                    ExportLocation::ThisModule(_) => vec![handle.dupe()],
                    // Re-exported modules like `foo` in `from from_module import foo`
                    // should likely be ignored in autoimport suggestions
                    // because the original export in from_module will show it.
                    // The current strategy will prevent intended re-exports from showing up in
                    // result list, but it's better than showing thousands of likely bad results.
                    ExportLocation::OtherModule(..) => Vec::new(),
                }
            } else {
                Vec::new()
            }
        })
    }

    pub fn search_exports_fuzzy(&self, pattern: &str) -> Vec<(Handle, String, Export)> {
        let mut res = self.search_exports(|handle, exports| {
            let matcher = SkimMatcherV2::default().smart_case();
            let mut results = Vec::new();
            for (name, location) in exports.iter() {
                let name = name.as_str();
                if let Some(score) = matcher.fuzzy_match(name, pattern) {
                    match location {
                        ExportLocation::OtherModule(..) => {}
                        ExportLocation::ThisModule(export) => {
                            results.push((score, handle.dupe(), name.to_owned(), export.clone()));
                        }
                    }
                }
            }
            results
        });
        res.sort_by_key(|(score, _, _, _)| Reverse(*score));
        res.into_map(|(_, handle, name, export)| (handle, name, export))
    }
}

impl<'a> CancellableTransaction<'a> {
    /// Finds child class implementations of a method definition.
    /// Returns the ranges of child methods that reimplement the given parent method.
    fn find_child_implementations(
        &self,
        handle: &Handle,
        definition: &TextRangeWithModule,
    ) -> Vec<TextRange> {
        let mut child_implementations = Vec::new();

        if let Some(solutions) = self.as_ref().get_solutions(handle)
            && let Some(index) = solutions.get_index()
        {
            let index_lock = index.lock();
            // Search for child methods that have this definition as a parent
            for (child_range, parent_methods) in &index_lock.parent_methods_map {
                for (parent_module_path, parent_range) in parent_methods {
                    // Check if the parent method matches our definition
                    if parent_module_path == definition.module.path()
                        && *parent_range == definition.range
                    {
                        // This child method is a reimplementation of our definition
                        child_implementations.push(*child_range);
                    }
                }
            }
        }

        child_implementations
    }

    /// Computes the set of transitive reverse dependencies for a definition, handling
    /// in-memory files and their filesystem counterparts.
    /// Returns Err if the request is canceled in the middle of a run.
    fn compute_transitive_rdeps_for_definition(
        &mut self,
        sys_info: &SysInfo,
        definition: &TextRangeWithModule,
    ) -> Result<Vec<Handle>, Cancelled> {
        let mut transitive_rdeps = match definition.module.path().details() {
            ModulePathDetails::Memory(path_buf) => {
                let handle_of_filesystem_counterpart = Handle::new(
                    definition.module.name(),
                    ModulePath::filesystem((**path_buf).clone()),
                    sys_info.dupe(),
                );
                // In-memory files can never be found through import resolution (no rdeps),
                // so we must compute the transitive rdeps of its filesystem counterpart instead.
                let mut rdeps = self
                    .as_ref()
                    .get_transitive_rdeps(handle_of_filesystem_counterpart.dupe());
                // We still add itself to the rdeps set, so that we will still find local references
                // within the file.
                rdeps.insert(Handle::new(
                    definition.module.name(),
                    definition.module.path().dupe(),
                    sys_info.dupe(),
                ));
                rdeps
            }
            _ => {
                let definition_handle = Handle::new(
                    definition.module.name(),
                    definition.module.path().dupe(),
                    sys_info.dupe(),
                );
                let rdeps = self.as_ref().get_transitive_rdeps(definition_handle.dupe());
                // We still need to know everything about the definition file, because the index
                // only contains non-local references.
                self.run(&[definition_handle], Require::Everything)?;
                rdeps
            }
        };
        // Remove the filesystem counterpart from candidate list,
        // otherwise we will have results from both filesystem and in-memory version of the file.
        for fs_counterpart_of_in_memory_handles in transitive_rdeps
            .iter()
            .filter_map(|handle| match handle.path().details() {
                ModulePathDetails::Memory(path_buf) => Some(Handle::new(
                    handle.module(),
                    ModulePath::filesystem((**path_buf).clone()),
                    handle.sys_info().dupe(),
                )),
                _ => None,
            })
            .collect::<Vec<_>>()
        {
            transitive_rdeps.remove(&fs_counterpart_of_in_memory_handles);
        }
        let candidate_handles = transitive_rdeps
            .into_iter()
            .sorted_by_key(|h| h.path().dupe())
            .collect::<Vec<_>>();

        Ok(candidate_handles)
    }

    /// Patches a definition location to handle in-memory files when searching from another module.
    /// For in-memory files, tries to find the corresponding filesystem location to enable
    /// reference finding across modules.
    fn patch_definition_for_handle(
        &self,
        handle: &Handle,
        definition: &TextRangeWithModule,
    ) -> TextRangeWithModule {
        match definition.module.path().details() {
            // Special-case for definition inside in-memory file
            // Calling methods with in-memory definitions naively
            // will find no references outside of the in-memory file because
            // file systems don't contain in-memory files.
            ModulePathDetails::Memory(path_buf)
                // Why do we exclude the case of finding references within the same in-memory file?
                // If we are finding references within the same in-memory file,
                // then there is no problem for us to use the in-memory definition location.
                if handle.path() != definition.module.path() =>
            {
                // Below, we try to patch the definition location to be at the same offset, but
                // making the path to be filesystem path instead. In this way, in the happy case
                // where the in-memory content is exactly the same as the filesystem content,
                // we can successfully find all the references. However, if the content diverges,
                // then we will miss definitions from other files.
                //
                // In general, other than checking the reverse dependency against the in-memory
                // content, there is not much we can do: the in-memory content can diverge from
                // the filesystem content in arbitrary ways.
                let TextRangeWithModule { module, range } = definition;
                let module = if let Some(info) = self.as_ref().get_module_info(&Handle::new(
                    module.name(),
                    ModulePath::filesystem((**path_buf).clone()),
                    handle.sys_info().dupe(),
                )) {
                    info
                } else {
                    module.dupe()
                };
                TextRangeWithModule {
                    module,
                    range: *range,
                }
            }
            _ => definition.clone(),
        }
    }

    /// Returns Err if the request is canceled in the middle of a run.
    pub fn find_global_references_from_definition(
        &mut self,
        sys_info: &SysInfo,
        definition_kind: DefinitionMetadata,
        definition: TextRangeWithModule,
    ) -> Result<Vec<(Module, Vec<TextRange>)>, Cancelled> {
        // General strategy:
        // 1: Compute the set of transitive rdeps.
        // 2. Find references in each one of them using the index computed during earlier checking
        // 3. If this is a method definition, also search for reimplementations in child classes
        let candidate_handles_for_references =
            self.compute_transitive_rdeps_for_definition(sys_info, &definition)?;

        let mut global_references = Vec::new();
        for handle in candidate_handles_for_references {
            let definition = self.patch_definition_for_handle(&handle, &definition);

            let references = self
                .as_ref()
                .local_references_from_definition(
                    &handle,
                    definition_kind.clone(),
                    definition.range,
                    &definition.module,
                )
                .unwrap_or_default();
            if !references.is_empty()
                && let Some(module_info) = self.as_ref().get_module_info(&handle)
            {
                global_references.push((module_info, references));
            }
            // Step 3: Search for child class reimplementations using the parent_methods_map
            // If this is a method definition, find all child classes that reimplement it
            let child_implementations = self.find_child_implementations(&handle, &definition);
            if !child_implementations.is_empty()
                && let Some(module_info) = self.as_ref().get_module_info(&handle)
            {
                // Check if we already have this module in our results
                if let Some((_, ranges)) = global_references
                    .iter_mut()
                    .find(|(m, _)| m.path() == module_info.path())
                {
                    ranges.extend(child_implementations);
                } else {
                    global_references.push((module_info, child_implementations));
                }
            }
        }

        // Sort and deduplicate references in each module
        for (_, references) in &mut global_references {
            references.sort_by_key(|range| range.start());
            references.dedup();
        }

        Ok(global_references)
    }

    /// Finds all implementations (child class methods) of the definition at the given position.
    /// This searches through transitive reverse dependencies to find all child classes that
    /// implement the method.
    /// Returns Err if the request is canceled in the middle of a run.
    pub fn find_global_implementations_from_definition(
        &mut self,
        sys_info: &SysInfo,
        definition: TextRangeWithModule,
    ) -> Result<Vec<TextRangeWithModule>, Cancelled> {
        // General strategy (similar to find_global_references_from_definition):
        // 1: Compute the set of transitive rdeps.
        // 2: Find child implementations in each rdep using the parent_methods_map index
        let candidate_handles_for_implementations =
            self.compute_transitive_rdeps_for_definition(sys_info, &definition)?;

        let mut all_implementations = Vec::new();
        for handle in candidate_handles_for_implementations {
            let definition = self.patch_definition_for_handle(&handle, &definition);

            // Search for child class reimplementations using the parent_methods_map
            let child_implementations = self.find_child_implementations(&handle, &definition);
            if !child_implementations.is_empty()
                && let Some(module_info) = self.as_ref().get_module_info(&handle)
            {
                for range in child_implementations {
                    all_implementations.push(TextRangeWithModule::new(module_info.dupe(), range));
                }
            }
        }

        // Sort and deduplicate implementations
        all_implementations.sort_by_key(|impl_| (impl_.module.path().dupe(), impl_.range.start()));
        all_implementations.dedup_by_key(|impl_| (impl_.module.path().dupe(), impl_.range.start()));

        Ok(all_implementations)
    }
}

#[cfg(test)]
mod tests {
    use ruff_python_ast::name::Name;

    use super::Transaction;
    use crate::types::callable::Param;
    use crate::types::callable::Required;
    use crate::types::types::AnyStyle;
    use crate::types::types::Type;

    fn any_type() -> Type {
        Type::Any(AnyStyle::Explicit)
    }

    #[test]
    fn param_name_for_positional_argument_marks_vararg_repeats() {
        let params = vec![
            Param::Pos(Name::new_static("x"), any_type(), Required::Required),
            Param::VarArg(Some(Name::new_static("columns")), any_type()),
            Param::KwOnly(Name::new_static("kw"), any_type(), Required::Required),
        ];

        assert_eq!(match_summary(&params, 0), Some(("x", false)));
        assert_eq!(match_summary(&params, 1), Some(("columns", false)));
        assert_eq!(match_summary(&params, 3), Some(("columns", true)));
    }

    #[test]
    fn param_name_for_positional_argument_handles_missing_names() {
        let params = vec![
            Param::PosOnly(None, any_type(), Required::Required),
            Param::VarArg(None, any_type()),
        ];

        assert!(Transaction::<'static>::param_name_for_positional_argument(&params, 0).is_none());
        assert!(Transaction::<'static>::param_name_for_positional_argument(&params, 1).is_none());
        assert!(Transaction::<'static>::param_name_for_positional_argument(&params, 5).is_none());
    }

    #[test]
    fn duplicate_vararg_hints_are_not_emitted() {
        let params = vec![
            Param::Pos(Name::new_static("s"), any_type(), Required::Required),
            Param::VarArg(Some(Name::new_static("args")), any_type()),
            Param::KwOnly(Name::new_static("a"), any_type(), Required::Required),
        ];

        let labels: Vec<&str> = (0..4)
            .filter_map(|idx| {
                Transaction::<'static>::param_name_for_positional_argument(&params, idx)
            })
            .filter(|match_| !match_.is_vararg_repeat)
            .map(|match_| match_.name.as_str())
            .collect();

        assert_eq!(labels, vec!["s", "args"]);
    }

    fn match_summary(params: &[Param], idx: usize) -> Option<(&str, bool)> {
        Transaction::<'static>::param_name_for_positional_argument(params, idx)
            .map(|match_| (match_.name.as_str(), match_.is_vararg_repeat))
    }
}<|MERGE_RESOLUTION|>--- conflicted
+++ resolved
@@ -2222,13 +2222,8 @@
                 let auto_import_label_detail = format!(" (import {imported_module})");
 
                 completions.push(CompletionItem {
-<<<<<<< HEAD
-                    label,
+                    label: name,
                     detail: detail_text,
-=======
-                    label: name,
-                    detail: Some(insert_text),
->>>>>>> b17d18dd
                     kind: export
                         .symbol_kind
                         .map_or(Some(CompletionItemKind::VARIABLE), |k| {
@@ -2857,15 +2852,6 @@
                         self.add_builtins_autoimport_completions(handle, None, &mut result);
                     }
                     self.add_literal_completions(handle, position, &mut result);
-<<<<<<< HEAD
-                    // Only offer kwargs when the cursor isn't inside a literal value.
-                    if !nodes
-                        .iter()
-                        .any(|n| matches!(n, AnyNodeRef::ExprStringLiteral(_)))
-                        && nodes.iter().any(|n| {
-                            matches!(n, AnyNodeRef::ExprCall(_) | AnyNodeRef::Arguments(_))
-                        })
-=======
                     self.add_dict_key_completions(
                         handle,
                         mod_module.as_ref(),
@@ -2876,7 +2862,6 @@
                     // in foo(<>), the first containing node is AnyNodeRef::ExprCall
                     if let Some(first) = nodes.first()
                         && matches!(first, AnyNodeRef::ExprCall(_) | AnyNodeRef::Arguments(_))
->>>>>>> b17d18dd
                     {
                         self.add_kwargs_completions(handle, position, &mut result);
                     }
