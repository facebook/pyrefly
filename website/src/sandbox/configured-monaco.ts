--- conflicted
+++ resolved
@@ -97,12 +97,12 @@
     inlayHintFunctionsForMonaco.set(model, f);
 }
 
-<<<<<<< HEAD
 function findModelByFilename(filename: string): monaco.editor.ITextModel | null {
     const models = monaco.editor.getModels();
     const foundModel = models.find(model => model.uri.path === `/${filename}`);
     return foundModel || null;
-=======
+}
+
 const defaultSemanticTokensFunctionForMonaco: SemanticTokensFunction =
     (range: Range | null): SemanticTokens | null => null;
 const semanticTokensFunctionsForMonaco = new Map<
@@ -125,7 +125,6 @@
     f: () => SemanticTokensLegend
 ): void {
     semanticTokensLegendsForMonaco.contents = f;
->>>>>>> 9475324d
 }
 
 monaco.languages.register({
