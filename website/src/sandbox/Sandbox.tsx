/**
 * Copyright (c) Meta Platforms, Inc. and affiliates.
 *
 * This source code is licensed under the MIT license found in the
 * LICENSE file in the root directory of this source tree.
 *
 * @format
 */

import React, { useState, useEffect, useRef, useCallback } from 'react';
import useBaseUrl from '@docusaurus/useBaseUrl';
import * as docusaurusTheme from '@docusaurus/theme-common';
import MonacoEditorButton, {
    BUTTON_HEIGHT,
    runOnClickForAtLeastOneSecond,
} from './MonacoEditorButton';
import RunPythonButton from './RunPythonButton';
import { PyodideStatus } from './PyodideStatus';
import Editor from '@monaco-editor/react';
import * as LZString from 'lz-string';
import * as stylex from '@stylexjs/stylex';
import SandboxResults from './SandboxResults';
import {
    monaco,
    setAutoCompleteFunction,
    setGetDefFunction,
    setHoverFunctionForMonaco,
    setInlayHintFunctionForMonaco,
} from './configured-monaco';
import type { editor } from 'monaco-editor';
import type { PyreflyErrorMessage } from './SandboxResults';
import { DEFAULT_SANDBOX_PROGRAM } from './DefaultSandboxProgram';
import { DEFAULT_UTILS_PROGRAM } from './DefaultUtilsProgram';
import { usePythonWorker } from './usePythonWorker';
import PythonVersionSelector from './PythonVersionSelector';

// Import type for Pyrefly State
export interface PyreflyState {
    updateSandboxFiles: (files: Record<string, string>) => void;
    updateSingleFile: (filename: string, content: string) => void;
    setActiveFile: (filename: string) => void;
    getErrors: () => ReadonlyArray<PyreflyErrorMessage>;
    autoComplete: (line: number, column: number) => any;
    gotoDefinition: (line: number, column: number) => any;
    queryType: (line: number, column: number) => any;
    inlayHint: () => any;
}

// Lazy initialization function that will only be called when needed
export async function initializePyreflyWasm(): Promise<any> {
    const pyreflyWasmUninitializedPromise =
        typeof window !== 'undefined'
            ? import('../sandbox/pyrefly_wasm')
            : new Promise<any>((_resolve) => { });

    try {
        const mod = await pyreflyWasmUninitializedPromise;
        await mod.default();
        return await mod;
    } catch (e) {
        console.error(e);
        throw e;
    }
}

// This will be used in the component
let pyreflyWasmInitializedPromise: Promise<any> | null = null;

interface SandboxProps {
    sampleFilename: string;
    isCodeSnippet?: boolean;
    codeSample?: string;
    isInViewport?: boolean;
}

export default function Sandbox({
    sampleFilename,
    isCodeSnippet = false,
    codeSample = DEFAULT_SANDBOX_PROGRAM,
    isInViewport = true,
}: SandboxProps): React.ReactElement {
    const editorRef = useRef<editor.IStandaloneCodeEditor | null>(null);
    const [errors, setErrors] =
        useState<ReadonlyArray<PyreflyErrorMessage> | null>([]);
    const [internalError, setInternalError] = useState('');
    const [loading, setLoading] = useState(true);
    const [pyreService, setPyreService] = useState<PyreflyState | null>(null);
    const [editorHeightforCodeSnippet, setEditorHeightforCodeSnippet] =
        useState<number | null>(null);
    const [models, setModels] = useState<Map<string, editor.ITextModel>>(new Map());
    const [activeFileName, setActiveFileName] = useState<string>('sandbox.py');
    const [renamingFile, setRenamingFile] = useState<string | null>(null);
    const [renameInputValue, setRenameInputValue] = useState<string>('');
    const [pyodideStatus, setPyodideStatus] = useState<PyodideStatus>(
        PyodideStatus.NOT_INITIALIZED
    );
    const [pythonOutput, setPythonOutput] = useState<string>('');
    const [activeTab, setActiveTab] = useState<string>('errors');
    const [isHovered, setIsHovered] = useState(false);
    const [pythonVersion, setPythonVersion] = useState('3.12');
    const model = models.get(activeFileName) || null;

    // File management functions
    const createNewFile = useCallback((fileName: string, content: string = '') => {

        // Lets see if model already exists in Monaco
        const existingModel = monaco.editor.getModels().find(m => m.uri.path === `/${fileName}`);

        let newModel;
        if (existingModel) {
            // File exists, update its content
            existingModel.setValue(content);
            newModel = existingModel;
        } else {
            // Create new file from scratch
            newModel = monaco.editor.createModel(content, 'python', monaco.Uri.file(`/${fileName}`));
        }

        setModels(prev => new Map(prev).set(fileName, newModel));
        setActiveFileName(fileName);
    }, []);

    // Switch to a different file
    const switchToFile = useCallback((fileName: string) => {
        if (models.has(fileName)) {
            setActiveFileName(fileName);
            // If editor exists, immediately switch the model
            const editor = editorRef.current;
            const targetModel = models.get(fileName);
            if (editor && targetModel) {
                editor.setModel(targetModel);
            }
            if (pyreService) {
                pyreService.setActiveFile(fileName);
            }
        }
    }, [models, pyreService]);

    // Create a new temporary file
    const createNewTempFile = useCallback(() => {
        // Prevent creating new file if already renaming one
        if (renamingFile) {
            return;
        }
        
        let counter = 1;
        let fileName = 'untitled.py';
        
        // Find next available untitled filename
        while (models.has(fileName)) {
            fileName = `untitled${counter}.py`;
            counter++;
        }
        
        // Create the file
        createNewFile(fileName, '# New Python file\n');
        
        // Start renaming mode with empty input
        setRenamingFile(fileName);
        setRenameInputValue('');
    }, [models, createNewFile, renamingFile]);


    // Rename a file
    const renameFile = useCallback((oldName: string, newName: string) => {
        if (!newName.trim() || models.has(newName)) return false;
        
        // Ensure .py extension
        const finalName = newName.endsWith('.py') ? newName : `${newName}.py`;
        if (models.has(finalName)) return false;
        
        const oldModel = models.get(oldName);
        if (!oldModel) return false;
        
        // Create new model with new name
        const newModel = monaco.editor.createModel(
            oldModel.getValue(),
            'python',
            monaco.Uri.file(`/${finalName}`)
        );
        
        // If this is the active file, switch the editor to the new model BEFORE disposing the old one
        const editor = editorRef.current;
        if (activeFileName === oldName && editor) {
            editor.setModel(newModel);
        }
        
        // Update models map
        setModels(prev => {
            const newMap = new Map(prev);
            newMap.delete(oldName);
            newMap.set(finalName, newModel);
            return newMap;
        });
        
        
        // Update active filename if needed
        if (activeFileName === oldName) {
            setActiveFileName(finalName);
        }
        
        // Dispose old model AFTER switching
        setTimeout(() => {
            oldModel.dispose();
        }, 100);
        
        return true;
    }, [models, activeFileName]);

    // Check if filename is valid (not empty and not duplicate)
    const isValidFilename = useCallback((inputValue: string, currentFileName: string) => {
        if (!inputValue.trim()) {
            return false;
        }
        
        const finalName = inputValue.trim().endsWith('.py') 
            ? inputValue.trim() 
            : `${inputValue.trim()}.py`;
        
        // Allow saving with the same name (no change)
        if (finalName === currentFileName) {
            return true;
        }
        
        // Check if another file with this name already exists
        return !models.has(finalName);
    }, [models]);

    // Handle rename save
    const handleRenameSave = useCallback(() => {
        if (!renamingFile) {
            return;
        }
        
        // Don't save if input is invalid
        if (!isValidFilename(renameInputValue, renamingFile)) {
            return;
        }
        
        const success = renameFile(renamingFile, renameInputValue.trim());
        if (success) {
            setRenamingFile(null);
            setRenameInputValue('');
        }
    }, [renamingFile, renameInputValue, renameFile, isValidFilename]);


    // Delete a file
    const deleteFile = useCallback((fileName: string) => {
        // Prevent deleting sandbox.py (one file must always exist)
        if (fileName === 'sandbox.py') {
            return false;
        }
        
        const modelToDelete = models.get(fileName);
        if (!modelToDelete) return false;
        
        // Remove from models map
        setModels(prev => {
            const newMap = new Map(prev);
            newMap.delete(fileName);
            return newMap;
        });
        
        
        // If this was the active file, switch to sandbox.py
        if (activeFileName === fileName) {
            setActiveFileName('sandbox.py');
            const editor = editorRef.current;
            const sandboxModel = models.get('sandbox.py');
            if (editor && sandboxModel) {
                editor.setModel(sandboxModel);
            }
        }
        
        // If this file is currently being renamed, reset the rename state
        if (renamingFile === fileName) {
            setRenamingFile(null);
            setRenameInputValue('');
        }
        
        // Dispose the model
        setTimeout(() => {
            modelToDelete.dispose();
        }, 100);
        
        return true;
    }, [models, activeFileName, renamingFile]);

    const TabBar = () => (
        <div {...stylex.props(styles.tabBar)}>
            {Array.from(models.keys()).map(fileName => (
                <div key={fileName} {...stylex.props(styles.tabContainer)}>
                    {renamingFile === fileName ? (
                        <div {...stylex.props(
                            styles.renameContainer,
                            !isValidFilename(renameInputValue, fileName) && styles.invalidInput
                        )}>
                            <input
                                {...stylex.props(styles.renameInput)}
                                value={renameInputValue}
                                onChange={(e) => setRenameInputValue(e.target.value)}
                                onKeyDown={(e) => {
                                    if (e.key === 'Enter' || (e.ctrlKey && e.key === 's')) {
                                        e.preventDefault();
                                        handleRenameSave();
                                    } else if (e.key === 'Escape') {
                                        setRenamingFile(null);
                                        setRenameInputValue('');
                                    }
                                }}
                                onBlur={handleRenameSave}
                                placeholder="Enter filename"
                                autoFocus
                            />
                            <span {...stylex.props(styles.extensionLabel)}>.py</span>
                        </div>
                    ) : (
                        <button
                            onClick={() => switchToFile(fileName)}
                            {...stylex.props(
                                styles.tabButton,
                                fileName === activeFileName && styles.tabButtonActive
                            )}
                        >
                            {fileName}
                        </button>
                    )}
                </div>
            ))}
            <div {...stylex.props(styles.buttonGroup)}>
                {renamingFile ? (
                    <button
                        onClick={handleRenameSave}
                        {...stylex.props(
                            styles.actionButton,
                            styles.saveButton,
                            !isValidFilename(renameInputValue, renamingFile) && styles.disabledButton
                        )}
                        title={isValidFilename(renameInputValue, renamingFile) ? "Save file name" : "Invalid filename"}
                        disabled={!isValidFilename(renameInputValue, renamingFile)}
                    >
                        ✓
                    </button>
                ) : (
                    <button
                        onClick={createNewTempFile}
                        {...stylex.props(styles.actionButton)}
                        title="Add new file"
                    >
                        +
                    </button>
                )}
                <button
                    onClick={() => deleteFile(activeFileName)}
                    {...stylex.props(
                        styles.actionButton, 
                        styles.deleteButton,
                        activeFileName === 'sandbox.py' && styles.disabledButton
                    )}
                    title={activeFileName === 'sandbox.py' ? 'Cannot delete sandbox.py' : 'Delete file'}
                    disabled={activeFileName === 'sandbox.py'}
                >
                    ×
                </button>
            </div>
        </div>
    );

    useEffect(() => {
        if (models.size === 0) {
            const restored = restoreProjectFromURL(createNewFile, setActiveFileName, setModels);
            
            if (!restored) {
                if (isCodeSnippet) {
                    // For code snippets, use the provided filename and code sample
                    createNewFile(sampleFilename, codeSample);
                    setActiveFileName(sampleFilename);
                } else {
                    // For sandbox mode, create the default files
                    createNewFile('sandbox.py', DEFAULT_SANDBOX_PROGRAM);
                    createNewFile('utils.py', DEFAULT_UTILS_PROGRAM);
                    setActiveFileName('sandbox.py');
                }
            }
        }
    }, [createNewFile, models.size, isCodeSnippet, sampleFilename, codeSample]);

    // Initialize Python version from URL on component mount
    useEffect(() => {
        const versionFromURL = getVersionFromURL();
        if (versionFromURL) {
            setPythonVersion(versionFromURL);
        }
    }, []);

    // Initialize WebAssembly only when the component is in the viewport
    useEffect(() => {
        // Skip initialization if not in viewport
        if (!isInViewport) {
            return;
        }

        setLoading(true);
        // Initialize the WebAssembly module only when the component is mounted
        if (!pyreflyWasmInitializedPromise) {
            pyreflyWasmInitializedPromise = initializePyreflyWasm();
        }

        pyreflyWasmInitializedPromise
            .then((pyrefly) => {
                try {
                    setPyreService(new pyrefly.State(pythonVersion));
                    setLoading(false);
                    setInternalError('');
                } catch (e) {
                    setLoading(false);
                    setInternalError(`Failed to initialize with Python ${pythonVersion}: ${e}`);
                }
            })
            .catch((e) => {
                setLoading(false);
                setInternalError(JSON.stringify(e));
            });
    }, [isInViewport, pythonVersion]); // Re-run when isInViewport or pythonVersion changes

    // Need to add createModel handler in case monaco model was not created at mount time
    monaco.editor.onDidCreateModel((_newModel) => {
        const curModel = fetchCurMonacoModelAndTriggerUpdate(activeFileName);
        if (curModel) {
            setModels(prev => new Map(prev).set(activeFileName, curModel));
        }
    });

    // Ensure Monaco editor model is synced with active file
    useEffect(() => {
        const editor = editorRef.current;
        const targetModel = models.get(activeFileName);
        
        if (editor && targetModel && editor.getModel() !== targetModel) {
            editor.setModel(targetModel);
        }
    }, [activeFileName, models]);


    // Recheck when pyre service or model changes
    useEffect(() => {
        forceRecheck();
    }, [pyreService, model]);

    // Initial type check when models and pyreService are ready
    useEffect(() => {
        if (models.size > 0 && pyreService && model) {
            const allFiles: Record<string, string> = {};
            models.forEach((model, filename) => {
                allFiles[filename] = model.getValue();
            });
            
            if (Object.keys(allFiles).length > 0) {
                pyreService.updateSandboxFiles(allFiles);
                pyreService.setActiveFile(activeFileName);
            }
            
            setTimeout(() => forceRecheck(), 100);
        }
    }, [models.size, pyreService, model, activeFileName]);

    function forceRecheck() {
        if (model == null || pyreService == null) return;

        setAutoCompleteFunction(model, (l: number, c: number) =>
            pyreService.autoComplete(l, c)
        );
        setGetDefFunction(model, (l: number, c: number) =>
            pyreService.gotoDefinition(l, c)
        );
        setHoverFunctionForMonaco(model, (l: number, c: number) =>
            pyreService.queryType(l, c)
        );
        setInlayHintFunctionForMonaco(model, () => pyreService?.inlayHint() || []);

        // typecheck on edit
        try {
            if (models.size > 1) {
                const currentFileContent = model.getValue();
                pyreService.updateSingleFile(activeFileName, currentFileContent);
                pyreService.setActiveFile(activeFileName);
            } else {
                const value = model.getValue();
                pyreService.updateSingleFile(activeFileName, value);
            }

            const errors =
                pyreService.getErrors() as ReadonlyArray<PyreflyErrorMessage>;
            
            models.forEach((model) => {
                monaco.editor.setModelMarkers(model, 'default', []);
            });

            const errorsByFile = new Map<string, PyreflyErrorMessage[]>();
            errors.forEach(error => {
                const filename = error.filename || activeFileName;
                if (!errorsByFile.has(filename)) {
                    errorsByFile.set(filename, []);
                }
                errorsByFile.get(filename)!.push(error);
            });

            errorsByFile.forEach((fileErrors, filename) => {
                const fileModel = models.get(filename);
                if (fileModel) {
                    monaco.editor.setModelMarkers(
                        fileModel,
                        'default',
                        mapPyreflyErrorsToMarkerData(fileErrors)
                    );
                }
            });

            setInternalError('');
            setErrors(errors);

        } catch (e) {
            console.error(e);
            setInternalError(JSON.stringify(e));
            setErrors([]);
        }
    }

    const { runPython, runMultiFilePython } = usePythonWorker({
        setPythonOutput,
        setPyodideStatus,
    });

    // Create a function to run Python code that can be passed a model
    const runPythonCodeFunction = createRunPythonCodeFunction(
        setActiveTab,
        runPython,
        runMultiFilePython,
        models,
        activeFileName
    );
    const runPythonCodeCallback = useCallback(async () => {
        if (!model) return;

        // Set status to running before executing Python code
        setPyodideStatus(PyodideStatus.RUNNING);
        await runPythonCodeFunction(model);
    }, [model, setActiveTab, setPyodideStatus]);

    function onEditorMount(editor: editor.IStandaloneCodeEditor) {
        // Use activeFileName instead of sampleFilename 
        const curModel = fetchCurMonacoModelAndTriggerUpdate(activeFileName);
        if (curModel) {
            setModels(prev => new Map(prev).set(activeFileName, curModel));
        }

        if (isCodeSnippet) {
            // Add extra space for buttons on mobile devices
            const extraSpace = isMobile() ? BUTTON_HEIGHT + 5 : 0; // Add 5px as buffer on top of button height
            setEditorHeightforCodeSnippet(
                Math.max(50, editor.getContentHeight() + extraSpace)
            );
        }
        editorRef.current = editor;

        // Add keyboard shortcut for Command+Enter (Mac) or Ctrl+Enter (Windows/Linux)
        editor.addCommand(monaco.KeyMod.CtrlCmd | monaco.KeyCode.Enter, () => {
            if (
                !isCodeSnippet &&
                pyodideStatus !== PyodideStatus.INITIALIZING &&
                pyodideStatus !== PyodideStatus.RUNNING
            ) {
                // Use the model from the editor directly
                const editorModel = editor.getModel();
                if (editorModel) {
                    runOnClickForAtLeastOneSecond(
                        (running) =>
                            setPyodideStatus(
                                running
                                    ? PyodideStatus.RUNNING
                                    : PyodideStatus.FINISHED_RUNNING
                            ),
                        async () => {
                            await runPythonCodeFunction(editorModel);
                        }
                    );
                }
            }
        });
    }

    const handleGoToDefFromErrors = (
        startLineNumber: number,
        startColumn: number,
        endLineNumber: number,
        endColumn: number
    ) => {
        const editor = editorRef.current;
        if (editor === null) {
            return;
        }
        const range = {
            startLineNumber,
            startColumn,
            endLineNumber,
            endColumn,
        };

        editor.revealRange(range);
        editor.setSelection(range);
    };

    const handleVersionChange = (newVersion: string) => {
        setPythonVersion(newVersion);
        if (models.size > 0 && !isCodeSnippet) {
            const allFiles: Record<string, string> = {};
            models.forEach((model, filename) => {
                allFiles[filename] = model.getValue();
            });
            updateURL(allFiles, activeFileName, newVersion);
        }
    };

    const buttons = getMonacoButtons(
        isCodeSnippet,
        model,
        runPythonCodeCallback,
        pyodideStatus,
        setPyodideStatus,
        forceRecheck,
        codeSample,
        pythonVersion,
        handleVersionChange,
        loading,
        models,
        activeFileName
    );
    return (
        <div
            id="sandbox-editor"
            {...stylex.props(
                styles.tryEditor,
                !isCodeSnippet && !isMobile() && styles.sandboxPadding
            )}
        >   
            {!isCodeSnippet && <TabBar />}
            <div
                id="sandbox-code-editor-container"
                {...stylex.props(
                    styles.codeEditorContainer,
                    isCodeSnippet && styles.codeEditorContainerWithRadius,
                    !isCodeSnippet && styles.codeEditorContainerWithTabs
                )}
                onMouseEnter={() => setIsHovered(true)}
                onMouseLeave={() => setIsHovered(false)}
            >
                {getPyreflyEditor(
                    isCodeSnippet,
                    activeFileName,
                    model?.getValue() || codeSample,
                    forceRecheck,
                    onEditorMount,
                    editorHeightforCodeSnippet,
                    pythonVersion,
                    activeFileName,
                    models
                )}
                {
                    <div
                        {...stylex.props(
                            styles.buttonContainerBase,
                            isMobile()
                                ? isCodeSnippet
                                    ? styles.mobileButtonContainerCodeSnippet
                                    : styles.mobileButtonContainerSandbox
                                : styles.desktopButtonContainer,
                            // show button if it's in sandbox or if it's hovered or if it's mobile
                            // We only want to hide this if it's a code snippet not hovered on mobile
                            !isCodeSnippet || isHovered || isMobile()
                                ? styles.visibleButtonContainer
                                : styles.hiddenButtonContainer
                        )}
                    >
                        {buttons}
                    </div>
                }
            </div>
            {!isCodeSnippet && (
                <SandboxResults
                    loading={loading}
                    goToDef={handleGoToDefFromErrors}
                    errors={errors}
                    internalError={internalError}
                    pythonOutput={pythonOutput}
                    pyodideStatus={pyodideStatus}
                    activeTab={activeTab}
                    setActiveTab={setActiveTab}
                />
            )}
        </div>
    );
}

interface ProjectState {
    files: Record<string, string>;
    activeFile: string;
}

function updateURL(allFiles: Record<string, string>, activeFile: string, version?: string): void {
    const projectState: ProjectState = {
        files: allFiles,
        activeFile: activeFile
    };
    const compressed = LZString.compressToEncodedURIComponent(JSON.stringify(projectState));
    const params = new URLSearchParams();
    params.set('project', compressed);
    if (version) {
        params.set('version', version);
    }
    const newURL = `${window.location.pathname}?${params.toString()}`;
    window.history.replaceState({}, '', newURL);
}

function getProjectFromURL(): ProjectState | null {
    if (typeof window === 'undefined') return null;
    const params = new URLSearchParams(window.location.search);
    
    const project = params.get('project');
    if (project) {
        try {
            const decompressed = LZString.decompressFromEncodedURIComponent(project);
            return decompressed ? JSON.parse(decompressed) : null;
        } catch (e) {
            console.error('Failed to parse project from URL:', e);
        }
    }
    
    const code = params.get('code');
    if (code) {
        const decompressed = LZString.decompressFromEncodedURIComponent(code);
        if (decompressed) {
            return {
                files: { 'sandbox.py': decompressed },
                activeFile: 'sandbox.py'
            };
        }
    }
    
    return null;
}

function getVersionFromURL(): string | null {
    if (typeof window === 'undefined') return null;
    const params = new URLSearchParams(window.location.search);
    return params.get('version');
}

function fetchCurMonacoModelAndTriggerUpdate(
    fileName: string
): editor.ITextModel | null {
    const model = monaco.editor
        .getModels()
        .filter((model) => model?.uri?.path === `/${fileName}`)[0];

    if (model == null) {
        return null;
    }

    // Force update to trigger initial inlay hint
    model.setValue(model.getValue());

    // Ensure tab size is correctly set
    model.updateOptions({ tabSize: 4, insertSpaces: true });

    return model;
}

function restoreProjectFromURL(
    createNewFile: (fileName: string, content: string) => void,
    setActiveFileName: (fileName: string) => void,
    setModels: React.Dispatch<React.SetStateAction<Map<string, editor.ITextModel>>>
): boolean {
    const projectState = getProjectFromURL();
    if (!projectState) return false;

    monaco.editor.getModels().forEach(model => model.dispose());
    setModels(new Map());

    Object.entries(projectState.files).forEach(([fileName, content]) => {
        createNewFile(fileName, content);
    });

    if (projectState.activeFile && projectState.files[projectState.activeFile]) {
        setActiveFileName(projectState.activeFile);
    }

    return true;
}

function isMobile(): boolean {
    return /iPhone|iPad|iPod|Android/i.test(navigator.userAgent);
}

function getPyreflyEditor(
    isCodeSnippet: boolean,
    fileName: string,
    codeSample: string,
    forceRecheck: () => void,
    onEditorMount: (editor: editor.IStandaloneCodeEditor) => void,
    editorHeightforCodeSnippet: number | null,
    pythonVersion: string,
    activeFileName: string,
    models: Map<string, editor.ITextModel>
): React.ReactElement {
    const { colorMode } = docusaurusTheme.useColorMode();

    const editorTheme = colorMode === 'dark' ? 'vs-dark' : 'vs-light';
    if (isCodeSnippet) {
        return (
            <Editor
                defaultPath={fileName}
                defaultValue={codeSample}
                defaultLanguage="python"
                theme={editorTheme}
                onChange={forceRecheck}
                onMount={onEditorMount}
                keepCurrentModel={true}
                height={editorHeightforCodeSnippet}
                options={{
                    readOnly: isMobile(),
                    domReadOnly: isMobile(),
                    minimap: { enabled: false },
                    hover: { enabled: true, above: false },
                    scrollBeyondLastLine: false,
                    overviewRulerBorder: false,
                }}
            />
        );
    } else {
        // TODO (T217559369): Instead of manually calculating the sandbox height, we should
        // use flexbox behavior to make the sandbox height to be 75% of the screen
        // This doesn't seem to work with the monaco editor currently.
        const screenHeight = window.innerHeight;
        const navbarElement = document.querySelector(
            '.navbar'
        ) as HTMLElement | null; // Replace with your navbar selector
        const navbarHeight = navbarElement?.offsetHeight || 0;

        const sandboxHeight = ((screenHeight - navbarHeight) * 75) / 100;

        return (
            <Editor
                defaultPath={fileName}
                defaultValue={codeSample}
                defaultLanguage="python"
                theme={editorTheme}
                onChange={(value) => {
                    forceRecheck();
                    if (typeof value === 'string' && !isCodeSnippet) {
                        const allFiles: Record<string, string> = {};
                        models.forEach((model, filename) => {
                            if (filename === activeFileName) {
                                allFiles[filename] = value;
                            } else {
                                allFiles[filename] = model.getValue();
                            }
                        });
                        updateURL(allFiles, activeFileName, pythonVersion);
                    }
                }}
                onMount={onEditorMount}
                keepCurrentModel={true}
                height={sandboxHeight}
                options={{
                    readOnly: false,
                    domReadOnly: false,
                    minimap: { enabled: false },
                    hover: { enabled: true, above: false },
                    scrollBeyondLastLine: false,
                    overviewRulerBorder: false,
                }}
            />
        );
    }
}

function getMonacoButtons(
    isCodeSnippet: boolean,
    model: editor.ITextModel,
    runPythonCodeCallback: () => Promise<void>,
    pyodideStatus: PyodideStatus,
    setPyodideStatus: React.Dispatch<React.SetStateAction<PyodideStatus>>,
    forceRecheck: () => void,
    codeSample: string,
    pythonVersion: string,
    handleVersionChange: (version: string) => void,
    loading: boolean,
    models: Map<string, editor.ITextModel>,
    activeFileName: string
): ReadonlyArray<React.ReactElement> {
    let buttons: ReadonlyArray<React.ReactElement> = [];
    if (isCodeSnippet) {
        buttons = [
            <OpenSandboxButton model={model} />,
            getCopyButton(model),
            /* Hide reset button if it's readonly, which is when it's a code snippet on mobile */
            !isMobile()
                ? getResetButton(model, forceRecheck, codeSample, isCodeSnippet, pythonVersion, models, activeFileName)
                : null,
        ].filter(Boolean);
    } else {
        buttons = [
            getRunPythonButton(
                runPythonCodeCallback,
                pyodideStatus,
                setPyodideStatus
            ),
            getShareUrlButton(),
<<<<<<< HEAD
            getResetButton(model, forceRecheck, codeSample, isCodeSnippet, pythonVersion, models, activeFileName),
            getGitHubIssuesButton(),
=======
            getResetButton(model, forceRecheck, codeSample, isCodeSnippet, pythonVersion),
            getGitHubIssuesButton(model, pythonVersion),
>>>>>>> df47f557
            <PythonVersionSelector
                selectedVersion={pythonVersion}
                onVersionChange={handleVersionChange}
                loading={loading}
            />,
        ];
    }

    // react requires a unique key for each element in an array
    // Apply sandboxMobileButton style to buttons when they're in the sandbox (not code snippet) on mobile
    return buttons.map((button, index) =>
        React.cloneElement(button, {
            key: `button-${index}`,
            // Apply additional style for sandbox buttons on mobile
            ...(!isCodeSnippet && isMobile()
                ? { className: stylex.props(styles.sandboxMobileButton) }
                : {}),
        })
    );
}

// Monaco Editor Buttons
function getShareUrlButton(): React.ReactElement {
    return (
        <MonacoEditorButton
            id="share-url-button"
            onClick={() => {
                const currentURL = window.location.href;
                return navigator.clipboard.writeText(currentURL);
            }}
            defaultLabel="📋 Share URL"
            runningLabel="✓ URL Copied!" // we reuse the running label to indicate that the URL has been copied
            ariaLabel="share URL button"
        />
    );
}

function getGitHubIssuesButton(
    model: editor.ITextModel | null,
    pythonVersion: string
): React.ReactElement {
    return (
        <MonacoEditorButton
            id="github-issues-button"
            onClick={() => {
                const sandboxURL = window.location.href;
                const code = model ? model.getValue() : '';

                const title = 'Bug Report';
                // Prefill issue form fields by query param names matching field IDs in issue_template.yml
                const description = [
                    '```python',
                    code,
                    '```',
                    '',
                    `Python: ${pythonVersion}`,
                    '',
                    '<!-- Describe your bug -->',
                ].join('\n');

                const baseIssueURL =
                    'https://github.com/facebook/pyrefly/issues/new' +
                    `?template=issue_template.yml` +
                    `&labels=bug` +
                    `&title=${encodeURIComponent(title)}` +
                    `&sandbox=${encodeURIComponent(sandboxURL)}`;

                const issueURLWithDesc =
                    baseIssueURL + `&description=${encodeURIComponent(description)}`;

                // Guardrail: if URL too long, fall back to a concise placeholder description
                const MAX_URL_LEN = 1800;
                if (issueURLWithDesc.length <= MAX_URL_LEN) {
                    window.open(issueURLWithDesc, '_blank', 'noopener,noreferrer');
                    return Promise.resolve();
                } else {
                    const placeholderDescription =
                        '<!-- Code is too long to include here. Please paste the smallest reproducible snippet (≤30 lines), include your Python version, and briefly describe expected vs actual behavior. -->';
                    const fallbackURL =
                        baseIssueURL +
                        `&description=${encodeURIComponent(placeholderDescription)}`;
                    window.open(fallbackURL, '_blank', 'noopener,noreferrer');
                    return Promise.resolve();
                }
            }}
            defaultLabel="⚠️ Report Issue"
            runningLabel="⚠️ Report Issue"
            ariaLabel="report issue on GitHub"
        />
    );
}

function OpenSandboxButton({
    model,
}: {
    model: editor.ITextModel;
}): React.ReactElement {
    // This call is a react hook that must be called inside the function body rather than the return statement
    const sandboxBaseUrl = useBaseUrl('sandbox/');

    return (
        <MonacoEditorButton
            id="open-sandbox-button"
            onClick={async () => {
                if (model) {
                    const currentCode = model.getValue();
                    const compressed =
                        LZString.compressToEncodedURIComponent(currentCode);
                    // Navigate to the sandbox URL with the compressed code as a query parameter
                    const sandboxURL = sandboxBaseUrl + `?code=${compressed}`;
                    window.location.href = sandboxURL;
                }

                return Promise.resolve();
            }}
            defaultLabel="🧪 Open in Sandbox"
            runningLabel="⏳ Opening Sandbox..."
            ariaLabel="open in sandbox"
        />
    );
}

function getRunPythonButton(
    runPython: () => Promise<void>,
    pyodideStatus: PyodideStatus,
    setPyodideStatus: React.Dispatch<React.SetStateAction<PyodideStatus>>
): React.ReactElement {
    return (
        <RunPythonButton
            runPython={runPython}
            pyodideStatus={pyodideStatus}
            setPyodideStatus={setPyodideStatus}
        />
    );
}

function getCopyButton(model: editor.ITextModel): React.ReactElement {
    return (
        <MonacoEditorButton
            id="copy-code-button"
            onClick={async () => {
                if (model) {
                    const currentCode = model.getValue();
                    await navigator.clipboard.writeText(currentCode);
                }
                return Promise.resolve();
            }}
            defaultLabel="📋 Copy"
            runningLabel="✓ Copied!"
            ariaLabel="copy code to clipboard"
        />
    );
}

function getResetButton(
    model: editor.ITextModel | null,
    forceRecheck: () => void,
    codeSample: string,
    isCodeSnippet: boolean,
    pythonVersion: string,
    models: Map<string, editor.ITextModel>,
    activeFileName: string
): React.ReactElement {
    return (
        <MonacoEditorButton
            id="reset-button"
            onClick={async () => {
                if (model) {
                    model.setValue(codeSample);
                    if (!isCodeSnippet) {
                        const allFiles: Record<string, string> = {};
                        models.forEach((model, filename) => {
                            if (filename === activeFileName) {
                                allFiles[filename] = codeSample;
                            } else {
                                allFiles[filename] = model.getValue();
                            }
                        });
                        updateURL(allFiles, activeFileName, pythonVersion);
                    }
                    forceRecheck();
                }
            }}
            defaultLabel="🔄 Reset"
            runningLabel="✓ Reset!"
            ariaLabel="reset to default code"
        />
    );
}

// Reusable function to create a Python code runner
export function createRunPythonCodeFunction(
    onActiveTabChange: React.Dispatch<React.SetStateAction<string>>,
    runPython: (code: string) => Promise<void>,
    runMultiFilePython: (activeFile: string, allFiles: Record<string, string>) => Promise<void>,
    models: Map<string, editor.ITextModel>,
    activeFileName: string
) {
    // Return a function that takes a model parameter
    return async (model: editor.ITextModel | null) => {
        if (!model) return;

        // Switch to output tab
        onActiveTabChange('output');

        // Check if this is a multi-file project
        if (models.size > 1) {
            const allFiles: Record<string, string> = {};
            models.forEach((model, filename) => {
                allFiles[filename] = model.getValue();
            });
            
            await runMultiFilePython(activeFileName, allFiles);
        } else {
            const code = model.getValue();
            await runPython(code);
        }
    };
}

/**
 * Maps PyreflyErrorMessage array to Monaco editor IMarkerData array
 */
function mapPyreflyErrorsToMarkerData(
    errors: ReadonlyArray<PyreflyErrorMessage>
): editor.IMarkerData[] {
    return errors.map((error) => {
        const message = error.message_details
            ? `${error.message_header}\n${error.message_details}`
            : error.message_header;
        return {
            startLineNumber: error.startLineNumber,
            startColumn: error.startColumn,
            endLineNumber: error.endLineNumber,
            endColumn: error.endColumn,
            message: message,
            severity: error.severity,
        };
    });
}

// Styles for Sandbox component
const styles = stylex.create({
    tryEditor: {
        display: 'flex',
        flexDirection: 'column',
        flex: 1,
    },
    sandboxPadding: {
        paddingHorizontal: '10px',
    },
    codeEditorContainer: {
        position: 'relative',
        display: 'flex',
        overflow: 'visible',
        borderBottom: '10px',
        background: 'var(--color-background)',
        height: '100%',
    },
    codeEditorContainerWithRadius: {
        border: '1px solid var(--color-background-secondary)',
        borderRadius: '0.25rem',
    },
    codeEditorContainerWithTabs: {
        border: '1px solid var(--color-border)',
        borderTop: 'none',
        borderBottomLeftRadius: '0.25rem',
        borderBottomRightRadius: '0.25rem',
        paddingTop: '4px',
    },
    buttonContainerBase: {
        position: 'absolute',
        display: 'flex',
        zIndex: 10, // used to ensure it's beneath the navbar
        gap: '8px',
    },
    mobileButtonContainerCodeSnippet: {
        // Position at bottom right for mobile
        bottom: '16px',
        right: '16px',
    },
    mobileButtonContainerSandbox: {
        // Position at bottom right for mobile
        bottom: '16px',
        right: '16px',
        flexDirection: 'column', // Buttons stack vertically on mobile for sandbox
    },
    // Style for desktop buttons (hidden by default, visible on hover)
    desktopButtonContainer: {
        // Position at top right for desktop
        top: '20px',
        right: '20px',
    },
    // Style for hidden button Container
    hiddenButtonContainer: {
        opacity: 0,
        visibility: 'hidden',
        transition: 'opacity 0.2s ease-in-out, visibility 0.2s ease-in-out',
    },
    // Style for visible button Container
    visibleButtonContainer: {
        // Visible when hovered
        opacity: 1,
        visibility: 'visible',
        transition: 'opacity 0.2s ease-in-out, visibility 0.2s ease-in-out',
    },
    // Style for sandbox mobile buttons
    sandboxMobileButton: {
        '@media (max-width: 768px)': {
            margin: '0', // No margin needed as gap is handled by the container
            width: '100%', // Make buttons full width on mobile for sandbox
        },
    },
    // TabBar styles matching SandboxResults tabs
    tabBar: {
        display: 'flex',
        background: 'var(--color-background)',
        borderBottom: '1px solid var(--color-background-secondary)',
        fontSize: '14px',
        borderTopLeftRadius: '0.25rem',
        borderTopRightRadius: '0.25rem',
        alignItems: 'center',
    },
    tabButton: {
        borderRight: '1px solid var(--color-background-secondary)',
        cursor: 'pointer',
        fontWeight: 'bold',
        padding: '7px 15px',
        border: 'none',
        backgroundColor: 'transparent',
        color: 'var(--color-text)',
        fontSize: '14px',
        ':last-child': {
            borderRight: 'none',
        },
    },
    tabButtonActive: {
        background: 'var(--color-background)',
        borderBottom: '2px solid var(--color-text)',
        marginBottom: '-1px', // cover up container bottom border
    },
    buttonGroup: {
        display: 'flex',
        alignItems: 'center',
        gap: '4px',
        marginLeft: '8px', // Small gap from last tab
    },
    actionButton: {
        border: 'none',
        background: 'transparent',
        color: 'var(--color-text)',
        cursor: 'pointer',
        padding: '7px 10px',
        fontSize: '16px',
        fontWeight: 'bold',
        borderRadius: '4px',
        minWidth: '32px',
        display: 'flex',
        alignItems: 'center',
        justifyContent: 'center',
        ':hover': {
            backgroundColor: 'var(--color-background-secondary)',
        },
    },
    deleteButton: {
        fontSize: '18px',
        ':hover': {
            color: 'var(--color-danger, #d32f2f)',
        },
    },
    saveButton: {
        ':hover': {
            color: 'var(--color-success, #2e7d32)',
        },
    },
    disabledButton: {
        opacity: 0.4,
        cursor: 'not-allowed',
        ':hover': {
            backgroundColor: 'transparent',
            color: 'var(--color-text)',
        },
    },
    tabContainer: {
        display: 'flex',
        alignItems: 'center',
    },
    renameContainer: {
        display: 'flex',
        alignItems: 'center',
        padding: '4px 8px',
        backgroundColor: 'var(--color-background)',
        border: '1px solid var(--color-primary)',
        borderRadius: '3px',
        margin: '3px',
    },
    invalidInput: {
        borderColor: 'var(--color-danger, #d32f2f)',
    },
    renameInput: {
        border: 'none',
        background: 'transparent',
        color: 'var(--color-text)',
        fontSize: '14px',
        fontWeight: 'bold',
        outline: 'none',
        minWidth: '80px',
        maxWidth: '150px',
    },
    extensionLabel: {
        color: 'var(--color-text-secondary)',
        fontSize: '14px',
        fontWeight: 'bold',
        marginLeft: '2px',
    },
});<|MERGE_RESOLUTION|>--- conflicted
+++ resolved
@@ -917,13 +917,8 @@
                 setPyodideStatus
             ),
             getShareUrlButton(),
-<<<<<<< HEAD
             getResetButton(model, forceRecheck, codeSample, isCodeSnippet, pythonVersion, models, activeFileName),
             getGitHubIssuesButton(),
-=======
-            getResetButton(model, forceRecheck, codeSample, isCodeSnippet, pythonVersion),
-            getGitHubIssuesButton(model, pythonVersion),
->>>>>>> df47f557
             <PythonVersionSelector
                 selectedVersion={pythonVersion}
                 onVersionChange={handleVersionChange}
