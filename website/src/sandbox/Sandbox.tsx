--- conflicted
+++ resolved
@@ -45,13 +45,9 @@
     setActiveFile: (filename: string) => void;
     getErrors: () => ReadonlyArray<PyreflyErrorMessage>;
     autoComplete: (line: number, column: number) => any;
-<<<<<<< HEAD
     gotoDefinition: (line: number, column: number) => DefinitionResult | null;
     queryType: (line: number, column: number) => any;
-=======
-    gotoDefinition: (line: number, column: number) => any;
     hover: (line: number, column: number) => any;
->>>>>>> 9475324d
     inlayHint: () => any;
     semanticTokens: (range: any) => any;
     semanticTokensLegend: () => any;
