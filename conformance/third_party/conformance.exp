@generated
{
  "conformance\\third_party\\aliases_explicit.py": [
    {
      "code": -2,
      "column": 9,
      "concise_description": "Can't apply arguments to non-class, got TypeAlias[GoodTypeAlias2, type[int | None]]",
      "description": "Can't apply arguments to non-class, got TypeAlias[GoodTypeAlias2, type[int | None]]",
      "line": 67,
      "name": "bad-specialization",
      "stop_column": 28,
      "stop_line": 67
    },
    {
      "code": -2,
      "column": 9,
      "concise_description": "Can't apply arguments to non-class, got TypeAlias[GoodTypeAlias3, type[list[int | None]]]",
      "description": "Can't apply arguments to non-class, got TypeAlias[GoodTypeAlias3, type[list[int | None]]]",
      "line": 68,
      "name": "bad-specialization",
      "stop_column": 28,
      "stop_line": 68
    },
    {
      "code": -2,
      "column": 9,
      "concise_description": "Expected 1 type argument for `GoodTypeAlias4`, got 2",
      "description": "Expected 1 type argument for `GoodTypeAlias4`, got 2",
      "line": 69,
      "name": "bad-specialization",
      "stop_column": 33,
      "stop_line": 69
    },
    {
      "code": -2,
      "column": 9,
      "concise_description": "Expected 1 type argument for `GoodTypeAlias8`, got 2",
      "description": "Expected 1 type argument for `GoodTypeAlias8`, got 2",
      "line": 70,
      "name": "bad-specialization",
      "stop_column": 33,
      "stop_line": 70
    },
    {
      "code": -2,
      "column": 9,
      "concise_description": "Expected a valid ParamSpec expression, got `int`",
      "description": "Expected a valid ParamSpec expression, got `int`",
      "line": 71,
      "name": "invalid-param-spec",
      "stop_column": 33,
      "stop_line": 71
    },
    {
      "code": -2,
      "column": 21,
      "concise_description": "function call cannot be used in annotations",
      "description": "function call cannot be used in annotations",
      "line": 79,
      "name": "invalid-annotation",
      "stop_column": 61,
      "stop_line": 79
    },
    {
      "code": -2,
      "column": 21,
      "concise_description": "list literal cannot be used in annotations",
      "description": "list literal cannot be used in annotations",
      "line": 80,
      "name": "invalid-annotation",
      "stop_column": 31,
      "stop_line": 80
    },
    {
      "code": -2,
      "column": 21,
      "concise_description": "tuple literal cannot be used in annotations",
      "description": "tuple literal cannot be used in annotations",
      "line": 81,
      "name": "invalid-annotation",
      "stop_column": 34,
      "stop_line": 81
    },
    {
      "code": -2,
      "column": 21,
      "concise_description": "list comprehension cannot be used in annotations",
      "description": "list comprehension cannot be used in annotations",
      "line": 82,
      "name": "invalid-annotation",
      "stop_column": 44,
      "stop_line": 82
    },
    {
      "code": -2,
      "column": 21,
      "concise_description": "dict literal cannot be used in annotations",
      "description": "dict literal cannot be used in annotations",
      "line": 83,
      "name": "invalid-annotation",
      "stop_column": 31,
      "stop_line": 83
    },
    {
      "code": -2,
      "column": 23,
      "concise_description": "Could not find name `a`",
      "description": "Could not find name `a`",
      "line": 83,
      "name": "unknown-name",
      "stop_column": 24,
      "stop_line": 83
    },
    {
      "code": -2,
      "column": 28,
      "concise_description": "Could not find name `b`",
      "description": "Could not find name `b`",
      "line": 83,
      "name": "unknown-name",
      "stop_column": 29,
      "stop_line": 83
    },
    {
      "code": -2,
      "column": 21,
      "concise_description": "function call cannot be used in annotations",
      "description": "function call cannot be used in annotations",
      "line": 84,
      "name": "invalid-annotation",
      "stop_column": 36,
      "stop_line": 84
    },
    {
      "code": -2,
      "column": 21,
      "concise_description": "invalid subscript expression cannot be used in annotations",
      "description": "invalid subscript expression cannot be used in annotations",
      "line": 85,
      "name": "invalid-annotation",
      "stop_column": 29,
      "stop_line": 85
    },
    {
      "code": -2,
      "column": 21,
      "concise_description": "if expression cannot be used in annotations",
      "description": "if expression cannot be used in annotations",
      "line": 86,
      "name": "invalid-annotation",
      "stop_column": 42,
      "stop_line": 86
    },
    {
      "code": -2,
      "column": 21,
      "concise_description": "Expected `BadTypeAlias9` to be a type alias, got `Literal[3]`",
      "description": "Expected `BadTypeAlias9` to be a type alias, got `Literal[3]`",
      "line": 87,
      "name": "type-alias-error",
      "stop_column": 25,
      "stop_line": 87
    },
    {
      "code": -2,
      "column": 22,
      "concise_description": "bool literal cannot be used in annotations",
      "description": "bool literal cannot be used in annotations",
      "line": 88,
      "name": "invalid-annotation",
      "stop_column": 26,
      "stop_line": 88
    },
    {
      "code": -2,
      "column": 22,
      "concise_description": "number literal cannot be used in annotations",
      "description": "number literal cannot be used in annotations",
      "line": 89,
      "name": "invalid-annotation",
      "stop_column": 23,
      "stop_line": 89
    },
    {
      "code": -2,
      "column": 22,
      "concise_description": "boolean operation cannot be used in annotations",
      "description": "boolean operation cannot be used in annotations",
      "line": 90,
      "name": "invalid-annotation",
      "stop_column": 33,
      "stop_line": 90
    },
    {
      "code": -2,
      "column": 22,
      "concise_description": "f-string cannot be used in annotations",
      "description": "f-string cannot be used in annotations",
      "line": 91,
      "name": "invalid-annotation",
      "stop_column": 32,
      "stop_line": 91
    },
    {
      "code": -2,
      "column": 5,
      "concise_description": "Can't apply arguments to non-class, got TypeAlias[ListAlias, type[list[Unknown]]]",
      "description": "Can't apply arguments to non-class, got TypeAlias[ListAlias, type[list[Unknown]]]",
      "line": 100,
      "name": "bad-specialization",
      "stop_column": 19,
      "stop_line": 100
    },
    {
      "code": -2,
      "column": 6,
      "concise_description": "Expected a callable, got TypeAlias[ListOrSetAlias, type[list[Unknown] | set[Unknown]]]",
      "description": "Expected a callable, got TypeAlias[ListOrSetAlias, type[list[Unknown] | set[Unknown]]]",
      "line": 101,
      "name": "not-callable",
      "stop_column": 20,
      "stop_line": 101
    },
    {
      "code": -2,
      "column": 5,
      "concise_description": "Can't apply arguments to non-class, got TypeAlias[ListOrSetAlias, type[list[Unknown] | set[Unknown]]]",
      "description": "Can't apply arguments to non-class, got TypeAlias[ListOrSetAlias, type[list[Unknown] | set[Unknown]]]",
      "line": 102,
      "name": "bad-specialization",
      "stop_column": 24,
      "stop_line": 102
    }
  ],
  "conformance\\third_party\\aliases_implicit.py": [
    {
      "code": -2,
      "column": 9,
      "concise_description": "Can't apply arguments to non-class, got type[int | None]",
      "description": "Can't apply arguments to non-class, got type[int | None]",
      "line": 76,
      "name": "bad-specialization",
      "stop_column": 28,
      "stop_line": 76
    },
    {
      "code": -2,
      "column": 9,
      "concise_description": "Can't apply arguments to non-class, got type[list[int | None]]",
      "description": "Can't apply arguments to non-class, got type[list[int | None]]",
      "line": 77,
      "name": "bad-specialization",
      "stop_column": 28,
      "stop_line": 77
    },
    {
      "code": -2,
      "column": 9,
      "concise_description": "Expected 1 type argument for `GoodTypeAlias4`, got 2",
      "description": "Expected 1 type argument for `GoodTypeAlias4`, got 2",
      "line": 78,
      "name": "bad-specialization",
      "stop_column": 33,
      "stop_line": 78
    },
    {
      "code": -2,
      "column": 9,
      "concise_description": "Expected 1 type argument for `GoodTypeAlias8`, got 2",
      "description": "Expected 1 type argument for `GoodTypeAlias8`, got 2",
      "line": 79,
      "name": "bad-specialization",
      "stop_column": 33,
      "stop_line": 79
    },
    {
      "code": -2,
      "column": 9,
      "concise_description": "Expected a valid ParamSpec expression, got `int`",
      "description": "Expected a valid ParamSpec expression, got `int`",
      "line": 80,
      "name": "invalid-param-spec",
      "stop_column": 33,
      "stop_line": 80
    },
    {
      "code": -2,
      "column": 9,
      "concise_description": "Expected a type form, got instance of `list[type[int] | type[str]]`",
      "description": "Expected a type form, got instance of `list[type[int] | type[str]]`",
      "line": 107,
      "name": "not-a-type",
      "stop_column": 22,
      "stop_line": 107
    },
    {
      "code": -2,
      "column": 9,
      "concise_description": "Expected a type form, got instance of `tuple[tuple[type[int], type[str]]]`",
      "description": "Expected a type form, got instance of `tuple[tuple[type[int], type[str]]]`",
      "line": 108,
      "name": "not-a-type",
      "stop_column": 22,
      "stop_line": 108
    },
    {
      "code": -2,
      "column": 9,
      "concise_description": "Expected a type form, got instance of `list[type[int]]`",
      "description": "Expected a type form, got instance of `list[type[int]]`",
      "line": 109,
      "name": "not-a-type",
      "stop_column": 22,
      "stop_line": 109
    },
    {
      "code": -2,
      "column": 9,
      "concise_description": "Expected a type form, got instance of `dict[str, str]`",
      "description": "Expected a type form, got instance of `dict[str, str]`",
      "line": 110,
      "name": "not-a-type",
      "stop_column": 22,
      "stop_line": 110
    },
    {
      "code": -2,
      "column": 9,
      "concise_description": "Expected a type form, got instance of `Literal[3]`",
      "description": "Expected a type form, got instance of `Literal[3]`",
      "line": 114,
      "name": "not-a-type",
      "stop_column": 22,
      "stop_line": 114
    },
    {
      "code": -2,
      "column": 10,
      "concise_description": "Expected a type form, got instance of `Literal[True]`",
      "description": "Expected a type form, got instance of `Literal[True]`",
      "line": 115,
      "name": "not-a-type",
      "stop_column": 24,
      "stop_line": 115
    },
    {
      "code": -2,
      "column": 10,
      "concise_description": "Expected a type form, got instance of `Literal[1]`",
      "description": "Expected a type form, got instance of `Literal[1]`",
      "line": 116,
      "name": "not-a-type",
      "stop_column": 24,
      "stop_line": 116
    },
    {
      "code": -2,
      "column": 10,
      "concise_description": "Expected a type form, got instance of `Literal['int']`",
      "description": "Expected a type form, got instance of `Literal['int']`",
      "line": 118,
      "name": "not-a-type",
      "stop_column": 24,
      "stop_line": 118
    },
    {
      "code": -2,
      "column": 10,
      "concise_description": "Expected a type form, got instance of `Literal['int | str']`",
      "description": "Expected a type form, got instance of `Literal['int | str']`",
      "line": 119,
      "name": "not-a-type",
      "stop_column": 24,
      "stop_line": 119
    },
    {
      "code": -2,
      "column": 6,
      "concise_description": "Expected a callable, got type[list[Unknown] | set[Unknown]]",
      "description": "Expected a callable, got type[list[Unknown] | set[Unknown]]",
      "line": 133,
      "name": "not-callable",
      "stop_column": 20,
      "stop_line": 133
    },
    {
      "code": -2,
      "column": 5,
      "concise_description": "Can't apply arguments to non-class, got type[list[Unknown] | set[Unknown]]",
      "description": "Can't apply arguments to non-class, got type[list[Unknown] | set[Unknown]]",
      "line": 135,
      "name": "bad-specialization",
      "stop_column": 24,
      "stop_line": 135
    }
  ],
  "conformance\\third_party\\aliases_newtype.py": [
    {
      "code": -2,
      "column": 8,
      "concise_description": "Argument `Literal['user']` is not assignable to parameter `_x` with type `int` in function `UserId.__new__`",
      "description": "Argument `Literal['user']` is not assignable to parameter `_x` with type `int` in function `UserId.__new__`",
      "line": 11,
      "name": "bad-argument-type",
      "stop_column": 14,
      "stop_line": 11
    },
    {
      "code": -2,
      "column": 14,
      "concise_description": "`Literal[42]` is not assignable to `UserId`",
      "description": "`Literal[42]` is not assignable to `UserId`",
      "line": 12,
      "name": "bad-assignment",
      "stop_column": 16,
      "stop_line": 12
    },
    {
      "code": -2,
      "column": 16,
      "concise_description": "NewType `UserId` not allowed in isinstance()",
      "description": "NewType `UserId` not allowed in isinstance()",
      "line": 20,
      "name": "invalid-argument",
      "stop_column": 22,
      "stop_line": 20
    },
    {
      "code": -2,
      "column": 21,
      "concise_description": "Subclassing a NewType not allowed",
      "description": "Subclassing a NewType not allowed",
      "line": 23,
      "name": "invalid-inheritance",
      "stop_column": 27,
      "stop_line": 23
    },
    {
      "code": -2,
      "column": 20,
      "concise_description": "Expected string literal \"GoodName\"",
      "description": "Expected string literal \"GoodName\"",
      "line": 32,
      "name": "invalid-argument",
      "stop_column": 29,
      "stop_line": 32
    },
    {
      "code": -2,
      "column": 6,
      "concise_description": "Expected 0 type arguments for `GoodNewType1`, got 1",
      "description": "Expected 0 type arguments for `GoodNewType1`, got 1",
      "line": 38,
      "name": "bad-specialization",
      "stop_column": 23,
      "stop_line": 38
    },
    {
      "code": -2,
      "column": 38,
      "concise_description": "Second argument to NewType is invalid",
      "description": "Second argument to NewType is invalid",
      "line": 44,
      "name": "invalid-argument",
      "stop_column": 47,
      "stop_line": 44
    },
    {
      "code": -2,
      "column": 38,
      "concise_description": "Second argument to NewType cannot be an unbound generic",
      "description": "Second argument to NewType cannot be an unbound generic",
      "line": 47,
      "name": "invalid-argument",
      "stop_column": 45,
      "stop_line": 47
    },
    {
      "code": -2,
      "column": 38,
      "concise_description": "Second argument to NewType cannot be a protocol",
      "description": "Second argument to NewType cannot be a protocol",
      "line": 49,
      "name": "invalid-argument",
      "stop_column": 46,
      "stop_line": 49
    },
    {
      "code": -2,
      "column": 38,
      "concise_description": "Second argument to NewType is invalid",
      "description": "Second argument to NewType is invalid",
      "line": 51,
      "name": "invalid-argument",
      "stop_column": 48,
      "stop_line": 51
    },
    {
      "code": -2,
      "column": 38,
      "concise_description": "Second argument to NewType is invalid",
      "description": "Second argument to NewType is invalid",
      "line": 58,
      "name": "invalid-argument",
      "stop_column": 41,
      "stop_line": 58
    },
    {
      "code": -2,
      "column": 43,
      "concise_description": "Expected 2 positional arguments, got 3 in function `typing.NewType.__init__`",
      "description": "Expected 2 positional arguments, got 3 in function `typing.NewType.__init__`",
      "line": 60,
      "name": "bad-argument-type",
      "stop_column": 46,
      "stop_line": 60
    },
    {
      "code": -2,
      "column": 38,
      "concise_description": "Second argument to NewType is invalid",
      "description": "Second argument to NewType is invalid",
      "line": 62,
      "name": "invalid-argument",
      "stop_column": 41,
      "stop_line": 62
    }
  ],
  "conformance\\third_party\\aliases_recursive.py": [
    {
      "code": -2,
      "column": 36,
      "concise_description": "Expected a type form, got instance of `Literal['RecursiveTuple']`",
      "description": "Expected a type form, got instance of `Literal['RecursiveTuple']`",
      "line": 30,
      "name": "not-a-type",
      "stop_column": 52,
      "stop_line": 30
    },
    {
      "code": -2,
      "column": 45,
      "concise_description": "Expected a type form, got instance of `Literal['RecursiveMapping']`",
      "description": "Expected a type form, got instance of `Literal['RecursiveMapping']`",
      "line": 42,
      "name": "not-a-type",
      "stop_column": 63,
      "stop_line": 42
    },
    {
      "code": -2,
      "column": 26,
      "concise_description": "`|` is not supported between `Literal['GenericTypeAlias1[T1]']` and `type[TypeVar[T1]]`",
      "description": "`|` is not supported between `Literal['GenericTypeAlias1[T1]']` and `type[TypeVar[T1]]`\n  TODO: Expr::binop_infer attribute base undefined for type: type[TypeVar[T1]] (trying to access __ror__)",
      "line": 58,
      "name": "internal-error",
      "stop_column": 54,
      "stop_line": 58
    },
    {
      "code": -2,
      "column": 25,
      "concise_description": "Can't apply arguments to non-class, got type[list[Unknown]]",
      "description": "Can't apply arguments to non-class, got type[list[Unknown]]",
      "line": 59,
      "name": "bad-specialization",
      "stop_column": 47,
      "stop_line": 59
    },
    {
      "code": -2,
      "column": 5,
      "concise_description": "Can't apply arguments to non-class, got type[list[Unknown]]",
      "description": "Can't apply arguments to non-class, got type[list[Unknown]]",
      "line": 62,
      "name": "bad-specialization",
      "stop_column": 27,
      "stop_line": 62
    },
    {
      "code": -2,
      "column": 5,
      "concise_description": "Can't apply arguments to non-class, got type[list[Unknown]]",
      "description": "Can't apply arguments to non-class, got type[list[Unknown]]",
      "line": 63,
      "name": "bad-specialization",
      "stop_column": 27,
      "stop_line": 63
    },
    {
      "code": -2,
      "column": 26,
      "concise_description": "`|` is not supported between `Literal['GenericTypeAlias2[T1, T2]']` and `type[TypeVar[T1]]`",
      "description": "`|` is not supported between `Literal['GenericTypeAlias2[T1, T2]']` and `type[TypeVar[T1]]`\n  TODO: Expr::binop_infer attribute base undefined for type: type[TypeVar[T1]] (trying to access __ror__)",
      "line": 65,
      "name": "internal-error",
      "stop_column": 58,
      "stop_line": 65
    },
    {
      "code": -2,
      "column": 5,
      "concise_description": "Can't apply arguments to non-class, got type[list[Unknown]]",
      "description": "Can't apply arguments to non-class, got type[list[Unknown]]",
      "line": 67,
      "name": "bad-specialization",
      "stop_column": 32,
      "stop_line": 67
    },
    {
      "code": -2,
      "column": 5,
      "concise_description": "Can't apply arguments to non-class, got type[list[Unknown]]",
      "description": "Can't apply arguments to non-class, got type[list[Unknown]]",
      "line": 68,
      "name": "bad-specialization",
      "stop_column": 34,
      "stop_line": 68
    },
    {
      "code": -2,
      "column": 5,
      "concise_description": "Can't apply arguments to non-class, got type[list[Unknown]]",
      "description": "Can't apply arguments to non-class, got type[list[Unknown]]",
      "line": 69,
      "name": "bad-specialization",
      "stop_column": 32,
      "stop_line": 69
    }
  ],
  "conformance\\third_party\\aliases_type_statement.py": [
    {
      "code": -2,
      "column": 1,
      "concise_description": "Object of class `TypeAliasType` has no attribute `bit_count`",
      "description": "Object of class `TypeAliasType` has no attribute `bit_count`",
      "line": 17,
      "name": "missing-attribute",
      "stop_column": 21,
      "stop_line": 17
    },
    {
      "code": -2,
      "column": 1,
      "concise_description": "Expected a callable, got TypeAlias[GoodAlias1, type[int]]",
      "description": "Expected a callable, got TypeAlias[GoodAlias1, type[int]]",
      "line": 19,
      "name": "not-callable",
      "stop_column": 11,
      "stop_line": 19
    },
    {
      "code": -2,
      "column": 7,
      "concise_description": "Object of class `TypeAliasType` has no attribute `other_attrib`",
      "description": "Object of class `TypeAliasType` has no attribute `other_attrib`",
      "line": 23,
      "name": "missing-attribute",
      "stop_column": 30,
      "stop_line": 23
    },
    {
      "code": -2,
      "column": 22,
      "concise_description": "Expected class object, got `TypeAlias[GoodAlias1, type[int]]`",
      "description": "Expected class object, got `TypeAlias[GoodAlias1, type[int]]`",
      "line": 31,
      "name": "invalid-argument",
      "stop_column": 32,
      "stop_line": 31
    },
    {
      "code": -2,
      "column": 22,
      "concise_description": "function call cannot be used in annotations",
      "description": "function call cannot be used in annotations",
      "line": 37,
      "name": "invalid-annotation",
      "stop_column": 62,
      "stop_line": 37
    },
    {
      "code": -2,
      "column": 22,
      "concise_description": "list literal cannot be used in annotations",
      "description": "list literal cannot be used in annotations",
      "line": 38,
      "name": "invalid-annotation",
      "stop_column": 32,
      "stop_line": 38
    },
    {
      "code": -2,
      "column": 22,
      "concise_description": "tuple literal cannot be used in annotations",
      "description": "tuple literal cannot be used in annotations",
      "line": 39,
      "name": "invalid-annotation",
      "stop_column": 35,
      "stop_line": 39
    },
    {
      "code": -2,
      "column": 22,
      "concise_description": "list comprehension cannot be used in annotations",
      "description": "list comprehension cannot be used in annotations",
      "line": 40,
      "name": "invalid-annotation",
      "stop_column": 45,
      "stop_line": 40
    },
    {
      "code": -2,
      "column": 22,
      "concise_description": "dict literal cannot be used in annotations",
      "description": "dict literal cannot be used in annotations",
      "line": 41,
      "name": "invalid-annotation",
      "stop_column": 32,
      "stop_line": 41
    },
    {
      "code": -2,
      "column": 24,
      "concise_description": "Could not find name `a`",
      "description": "Could not find name `a`",
      "line": 41,
      "name": "unknown-name",
      "stop_column": 25,
      "stop_line": 41
    },
    {
      "code": -2,
      "column": 29,
      "concise_description": "Could not find name `b`",
      "description": "Could not find name `b`",
      "line": 41,
      "name": "unknown-name",
      "stop_column": 30,
      "stop_line": 41
    },
    {
      "code": -2,
      "column": 22,
      "concise_description": "function call cannot be used in annotations",
      "description": "function call cannot be used in annotations",
      "line": 42,
      "name": "invalid-annotation",
      "stop_column": 37,
      "stop_line": 42
    },
    {
      "code": -2,
      "column": 22,
      "concise_description": "invalid subscript expression cannot be used in annotations",
      "description": "invalid subscript expression cannot be used in annotations",
      "line": 43,
      "name": "invalid-annotation",
      "stop_column": 30,
      "stop_line": 43
    },
    {
      "code": -2,
      "column": 22,
      "concise_description": "if expression cannot be used in annotations",
      "description": "if expression cannot be used in annotations",
      "line": 44,
      "name": "invalid-annotation",
      "stop_column": 43,
      "stop_line": 44
    },
    {
      "code": -2,
      "column": 22,
      "concise_description": "Expected `BadTypeAlias9` to be a type alias, got `Literal[1]`",
      "description": "Expected `BadTypeAlias9` to be a type alias, got `Literal[1]`",
      "line": 45,
      "name": "type-alias-error",
      "stop_column": 26,
      "stop_line": 45
    },
    {
      "code": -2,
      "column": 23,
      "concise_description": "bool literal cannot be used in annotations",
      "description": "bool literal cannot be used in annotations",
      "line": 46,
      "name": "invalid-annotation",
      "stop_column": 27,
      "stop_line": 46
    },
    {
      "code": -2,
      "column": 23,
      "concise_description": "number literal cannot be used in annotations",
      "description": "number literal cannot be used in annotations",
      "line": 47,
      "name": "invalid-annotation",
      "stop_column": 24,
      "stop_line": 47
    },
    {
      "code": -2,
      "column": 23,
      "concise_description": "boolean operation cannot be used in annotations",
      "description": "boolean operation cannot be used in annotations",
      "line": 48,
      "name": "invalid-annotation",
      "stop_column": 34,
      "stop_line": 48
    },
    {
      "code": -2,
      "column": 23,
      "concise_description": "f-string cannot be used in annotations",
      "description": "f-string cannot be used in annotations",
      "line": 49,
      "name": "invalid-annotation",
      "stop_column": 33,
      "stop_line": 49
    },
    {
      "code": -2,
      "column": 15,
      "concise_description": "Type parameters used in `TA1` but not declared",
      "description": "Type parameters used in `TA1` but not declared",
      "line": 62,
      "name": "invalid-type-var",
      "stop_column": 25,
      "stop_line": 62
    },
    {
      "code": -2,
      "column": 12,
      "concise_description": "Type parameters used in `TA2` but not declared",
      "description": "Type parameters used in `TA2` but not declared",
      "line": 67,
      "name": "invalid-type-var",
      "stop_column": 20,
      "stop_line": 67
    }
  ],
  "conformance\\third_party\\aliases_typealiastype.py": [
    {
      "code": -2,
      "column": 63,
      "concise_description": "Argument `tuple[type[TypeVar[T]]]` is not assignable to parameter `type_params` with type `tuple[ParamSpec | TypeVar | TypeVarTuple, ...]` in function `typing.TypeAliasType.__new__`",
      "description": "Argument `tuple[type[TypeVar[T]]]` is not assignable to parameter `type_params` with type `tuple[ParamSpec | TypeVar | TypeVarTuple, ...]` in function `typing.TypeAliasType.__new__`",
      "line": 17,
      "name": "bad-argument-type",
      "stop_column": 67,
      "stop_line": 17
    },
    {
      "code": -2,
      "column": 73,
      "concise_description": "Argument `tuple[type[TypeVar[S]], type[TypeVar[T]]]` is not assignable to parameter `type_params` with type `tuple[ParamSpec | TypeVar | TypeVarTuple, ...]` in function `typing.TypeAliasType.__new__`",
      "description": "Argument `tuple[type[TypeVar[S]], type[TypeVar[T]]]` is not assignable to parameter `type_params` with type `tuple[ParamSpec | TypeVar | TypeVarTuple, ...]` in function `typing.TypeAliasType.__new__`",
      "line": 18,
      "name": "bad-argument-type",
      "stop_column": 79,
      "stop_line": 18
    },
    {
      "code": -2,
      "column": 79,
      "concise_description": "Argument `tuple[type[TypeVar[T]]]` is not assignable to parameter `type_params` with type `tuple[ParamSpec | TypeVar | TypeVarTuple, ...]` in function `typing.TypeAliasType.__new__`",
      "description": "Argument `tuple[type[TypeVar[T]]]` is not assignable to parameter `type_params` with type `tuple[ParamSpec | TypeVar | TypeVarTuple, ...]` in function `typing.TypeAliasType.__new__`",
      "line": 19,
      "name": "bad-argument-type",
      "stop_column": 83,
      "stop_line": 19
    },
    {
      "code": -2,
      "column": 17,
      "concise_description": "Argument `tuple[type[TypeVar[S]], type[TypeVar[TStr]], type[ParamSpec[P]], type[TypeVarTuple[Ts]]]` is not assignable to parameter `type_params` with type `tuple[ParamSpec | TypeVar | TypeVarTuple, ...]` in function `typing.TypeAliasType.__new__`",
      "description": "Argument `tuple[type[TypeVar[S]], type[TypeVar[TStr]], type[ParamSpec[P]], type[TypeVarTuple[Ts]]]` is not assignable to parameter `type_params` with type `tuple[ParamSpec | TypeVar | TypeVarTuple, ...]` in function `typing.TypeAliasType.__new__`",
      "line": 23,
      "name": "bad-argument-type",
      "stop_column": 33,
      "stop_line": 23
    },
    {
      "code": -2,
      "column": 7,
      "concise_description": "Object of class `TypeAliasType` has no attribute `other_attrib`",
      "description": "Object of class `TypeAliasType` has no attribute `other_attrib`",
      "line": 32,
      "name": "missing-attribute",
      "stop_column": 30,
      "stop_line": 32
    },
    {
      "code": -2,
      "column": 5,
      "concise_description": "Expected a type form, got instance of `GenericAlias`",
      "description": "Expected a type form, got instance of `GenericAlias`",
      "line": 35,
      "name": "not-a-type",
      "stop_column": 20,
      "stop_line": 35
    },
    {
      "code": -2,
      "column": 5,
      "concise_description": "Expected a type form, got instance of `GenericAlias`",
      "description": "Expected a type form, got instance of `GenericAlias`",
      "line": 36,
      "name": "not-a-type",
      "stop_column": 20,
      "stop_line": 36
    },
    {
      "code": -2,
      "column": 5,
      "concise_description": "Expected a type form, got instance of `GenericAlias`",
      "description": "Expected a type form, got instance of `GenericAlias`",
      "line": 37,
      "name": "not-a-type",
      "stop_column": 40,
      "stop_line": 37
    },
    {
      "code": -2,
      "column": 5,
      "concise_description": "Expected a type form, got instance of `GenericAlias`",
      "description": "Expected a type form, got instance of `GenericAlias`",
      "line": 38,
      "name": "not-a-type",
      "stop_column": 40,
      "stop_line": 38
    },
    {
      "code": -2,
      "column": 5,
      "concise_description": "Expected a type form, got instance of `GenericAlias`",
      "description": "Expected a type form, got instance of `GenericAlias`",
      "line": 39,
      "name": "not-a-type",
      "stop_column": 60,
      "stop_line": 39
    },
    {
      "code": -2,
      "column": 16,
      "concise_description": "Expected an iterable, got `type[tuple[int, str, int]]`",
      "description": "Expected an iterable, got `type[tuple[int, str, int]]`",
      "line": 39,
      "name": "not-iterable",
      "stop_column": 59,
      "stop_line": 39
    },
    {
      "code": -2,
      "column": 5,
      "concise_description": "Expected a type form, got instance of `GenericAlias`",
      "description": "Expected a type form, got instance of `GenericAlias`",
      "line": 40,
      "name": "not-a-type",
      "stop_column": 30,
      "stop_line": 40
    },
    {
      "code": -2,
      "column": 61,
      "concise_description": "Argument `tuple[type[TypeVar[T]]]` is not assignable to parameter `type_params` with type `tuple[ParamSpec | TypeVar | TypeVarTuple, ...]` in function `typing.TypeAliasType.__new__`",
      "description": "Argument `tuple[type[TypeVar[T]]]` is not assignable to parameter `type_params` with type `tuple[ParamSpec | TypeVar | TypeVarTuple, ...]` in function `typing.TypeAliasType.__new__`",
      "line": 43,
      "name": "bad-argument-type",
      "stop_column": 65,
      "stop_line": 43
    },
    {
      "code": -2,
      "column": 57,
      "concise_description": "Argument `tuple[type[TypeVar[S]], type[TypeVar[T]]]` is not assignable to parameter `type_params` with type `tuple[ParamSpec | TypeVar | TypeVarTuple, ...]` in function `typing.TypeAliasType.__new__`",
      "description": "Argument `tuple[type[TypeVar[S]], type[TypeVar[T]]]` is not assignable to parameter `type_params` with type `tuple[ParamSpec | TypeVar | TypeVarTuple, ...]` in function `typing.TypeAliasType.__new__`",
      "line": 45,
      "name": "bad-argument-type",
      "stop_column": 65,
      "stop_line": 45
    },
    {
      "code": -2,
      "column": 72,
      "concise_description": "Argument `tuple[type[TypeVar[T]]]` is not assignable to parameter `type_params` with type `tuple[ParamSpec | TypeVar | TypeVarTuple, ...]` in function `typing.TypeAliasType.__new__`",
      "description": "Argument `tuple[type[TypeVar[T]]]` is not assignable to parameter `type_params` with type `tuple[ParamSpec | TypeVar | TypeVarTuple, ...]` in function `typing.TypeAliasType.__new__`",
      "line": 47,
      "name": "bad-argument-type",
      "stop_column": 76,
      "stop_line": 47
    }
  ],
  "conformance\\third_party\\aliases_variance.py": [],
  "conformance\\third_party\\annotations_coroutines.py": [],
  "conformance\\third_party\\annotations_forward_refs.py": [
    {
      "code": -2,
      "column": 10,
      "concise_description": "function call cannot be used in annotations",
      "description": "function call cannot be used in annotations",
      "line": 41,
      "name": "invalid-annotation",
      "stop_column": 50,
      "stop_line": 41
    },
    {
      "code": -2,
      "column": 10,
      "concise_description": "list literal cannot be used in annotations",
      "description": "list literal cannot be used in annotations",
      "line": 42,
      "name": "invalid-annotation",
      "stop_column": 20,
      "stop_line": 42
    },
    {
      "code": -2,
      "column": 10,
      "concise_description": "tuple literal cannot be used in annotations",
      "description": "tuple literal cannot be used in annotations",
      "line": 43,
      "name": "invalid-annotation",
      "stop_column": 20,
      "stop_line": 43
    },
    {
      "code": -2,
      "column": 10,
      "concise_description": "list comprehension cannot be used in annotations",
      "description": "list comprehension cannot be used in annotations",
      "line": 44,
      "name": "invalid-annotation",
      "stop_column": 33,
      "stop_line": 44
    },
    {
      "code": -2,
      "column": 10,
      "concise_description": "dict literal cannot be used in annotations",
      "description": "dict literal cannot be used in annotations",
      "line": 45,
      "name": "invalid-annotation",
      "stop_column": 12,
      "stop_line": 45
    },
    {
      "code": -2,
      "column": 10,
      "concise_description": "function call cannot be used in annotations",
      "description": "function call cannot be used in annotations",
      "line": 46,
      "name": "invalid-annotation",
      "stop_column": 26,
      "stop_line": 46
    },
    {
      "code": -2,
      "column": 10,
      "concise_description": "invalid subscript expression cannot be used in annotations",
      "description": "invalid subscript expression cannot be used in annotations",
      "line": 47,
      "name": "invalid-annotation",
      "stop_column": 18,
      "stop_line": 47
    },
    {
      "code": -2,
      "column": 10,
      "concise_description": "if expression cannot be used in annotations",
      "description": "if expression cannot be used in annotations",
      "line": 48,
      "name": "invalid-annotation",
      "stop_column": 31,
      "stop_line": 48
    },
    {
      "code": -2,
      "column": 10,
      "concise_description": "Expected a type form, got instance of `Literal[1]`",
      "description": "Expected a type form, got instance of `Literal[1]`",
      "line": 49,
      "name": "not-a-type",
      "stop_column": 14,
      "stop_line": 49
    },
    {
      "code": -2,
      "column": 11,
      "concise_description": "bool literal cannot be used in annotations",
      "description": "bool literal cannot be used in annotations",
      "line": 50,
      "name": "invalid-annotation",
      "stop_column": 15,
      "stop_line": 50
    },
    {
      "code": -2,
      "column": 11,
      "concise_description": "number literal cannot be used in annotations",
      "description": "number literal cannot be used in annotations",
      "line": 51,
      "name": "invalid-annotation",
      "stop_column": 12,
      "stop_line": 51
    },
    {
      "code": -2,
      "column": 11,
      "concise_description": "unary operation cannot be used in annotations",
      "description": "unary operation cannot be used in annotations",
      "line": 52,
      "name": "invalid-annotation",
      "stop_column": 13,
      "stop_line": 52
    },
    {
      "code": -2,
      "column": 11,
      "concise_description": "boolean operation cannot be used in annotations",
      "description": "boolean operation cannot be used in annotations",
      "line": 53,
      "name": "invalid-annotation",
      "stop_column": 21,
      "stop_line": 53
    },
    {
      "code": -2,
      "column": 11,
      "concise_description": "f-string cannot be used in annotations",
      "description": "f-string cannot be used in annotations",
      "line": 54,
      "name": "invalid-annotation",
      "stop_column": 17,
      "stop_line": 54
    },
    {
      "code": -2,
      "column": 11,
      "concise_description": "Expected a type form, got instance of `Module[types]`",
      "description": "Expected a type form, got instance of `Module[types]`",
      "line": 55,
      "name": "not-a-type",
      "stop_column": 16,
      "stop_line": 55
    },
    {
      "code": -2,
      "column": 14,
      "concise_description": "Could not find name `ClassF`",
      "description": "Could not find name `ClassF`",
      "line": 80,
      "name": "unknown-name",
      "stop_column": 20,
      "stop_line": 80
    },
    {
      "code": -2,
      "column": 9,
      "concise_description": "Expected a type form, got instance of `(self: Self@ClassD) -> None`",
      "description": "Expected a type form, got instance of `(self: Self@ClassD) -> None`",
      "line": 87,
      "name": "not-a-type",
      "stop_column": 12,
      "stop_line": 87
    },
    {
      "code": -2,
      "column": 8,
      "concise_description": "Expected a type form, got instance of `(self: Self@ClassD) -> None`",
      "description": "Expected a type form, got instance of `(self: Self@ClassD) -> None`",
      "line": 89,
      "name": "not-a-type",
      "stop_column": 11,
      "stop_line": 89
    },
    {
      "code": -2,
      "column": 12,
      "concise_description": "assert_type(Any, int) failed",
      "description": "assert_type(Any, int) failed",
      "line": 96,
      "name": "assert-type",
      "stop_column": 27,
      "stop_line": 96
    }
  ],
  "conformance\\third_party\\annotations_generators.py": [
    {
      "code": -2,
      "column": 21,
      "concise_description": "Function declared to return `C`, but one or more paths are missing an explicit `return`",
      "description": "Function declared to return `C`, but one or more paths are missing an explicit `return`",
      "line": 51,
      "name": "bad-return",
      "stop_column": 39,
      "stop_line": 51
    },
    {
      "code": -2,
      "column": 16,
      "concise_description": "Returned type `Literal[False]` is not assignable to declared return type `C`",
      "description": "Returned type `Literal[False]` is not assignable to declared return type `C`",
      "line": 54,
      "name": "bad-return",
      "stop_column": 21,
      "stop_line": 54
    },
    {
      "code": -2,
      "column": 15,
      "concise_description": "Type of yielded value `Literal[3]` is not assignable to declared return type `A`",
      "description": "Type of yielded value `Literal[3]` is not assignable to declared return type `A`",
      "line": 57,
      "name": "invalid-yield",
      "stop_column": 16,
      "stop_line": 57
    },
    {
      "code": -2,
      "column": 15,
      "concise_description": "Type of yielded value `Literal[3]` is not assignable to declared return type `A`",
      "description": "Type of yielded value `Literal[3]` is not assignable to declared return type `A`",
      "line": 66,
      "name": "invalid-yield",
      "stop_column": 16,
      "stop_line": 66
    },
    {
      "code": -2,
      "column": 12,
      "concise_description": "Returned type `Literal[True]` is not assignable to declared return type `None`",
      "description": "Returned type `Literal[True]` is not assignable to declared return type `None`",
      "line": 71,
      "name": "bad-return",
      "stop_column": 16,
      "stop_line": 71
    },
    {
      "code": -2,
      "column": 11,
      "concise_description": "Type of yielded value `B` is not assignable to declared return type `A`",
      "description": "Type of yielded value `B` is not assignable to declared return type `A`",
      "line": 75,
      "name": "invalid-yield",
      "stop_column": 14,
      "stop_line": 75
    },
    {
      "code": -2,
      "column": 21,
      "concise_description": "Generator function should return `Generator`",
      "description": "Generator function should return `Generator`",
      "line": 86,
      "name": "bad-return",
      "stop_column": 24,
      "stop_line": 86
    },
    {
      "code": -2,
      "column": 27,
      "concise_description": "Async generator function should return `AsyncGenerator`",
      "description": "Async generator function should return `AsyncGenerator`",
      "line": 91,
      "name": "bad-return",
      "stop_column": 30,
      "stop_line": 91
    },
    {
      "code": -2,
      "column": 5,
      "concise_description": "Cannot yield from a generator of type `Generator[A, None, None]` because it does not match the declared return type `Iterator[B]`",
      "description": "Cannot yield from a generator of type `Generator[A, None, None]` because it does not match the declared return type `Iterator[B]`",
      "line": 118,
      "name": "invalid-yield",
      "stop_column": 29,
      "stop_line": 118
    },
    {
      "code": -2,
      "column": 5,
      "concise_description": "Cannot yield from a generator of type `Generator[int, None, None]` because it does not match the declared return type `Iterator[B]`",
      "description": "Cannot yield from a generator of type `Generator[int, None, None]` because it does not match the declared return type `Iterator[B]`",
      "line": 119,
      "name": "invalid-yield",
      "stop_column": 19,
      "stop_line": 119
    },
    {
      "code": -2,
      "column": 5,
      "concise_description": "Cannot yield from a generator of type `Generator[None, int, None]` because it does not match the declared return type `Generator[None, str, None]`",
      "description": "Cannot yield from a generator of type `Generator[None, int, None]` because it does not match the declared return type `Generator[None, str, None]`",
      "line": 135,
      "name": "invalid-yield",
      "stop_column": 29,
      "stop_line": 135
    },
    {
      "code": -2,
      "column": 5,
      "concise_description": "Expected to yield a value of type `int`, but a bare `yield` gives `None` instead",
      "description": "Expected to yield a value of type `int`, but a bare `yield` gives `None` instead",
      "line": 190,
      "name": "invalid-yield",
      "stop_column": 10,
      "stop_line": 190
    }
  ],
  "conformance\\third_party\\annotations_methods.py": [
    {
      "code": -2,
      "column": 12,
      "concise_description": "assert_type(B, A) failed",
      "description": "assert_type(B, A) failed",
      "line": 42,
      "name": "assert-type",
      "stop_column": 28,
      "stop_line": 42
    }
  ],
  "conformance\\third_party\\annotations_typeexpr.py": [
    {
      "code": -2,
      "column": 9,
      "concise_description": "function call cannot be used in annotations",
      "description": "function call cannot be used in annotations",
      "line": 88,
      "name": "invalid-annotation",
      "stop_column": 49,
      "stop_line": 88
    },
    {
      "code": -2,
      "column": 9,
      "concise_description": "list literal cannot be used in annotations",
      "description": "list literal cannot be used in annotations",
      "line": 89,
      "name": "invalid-annotation",
      "stop_column": 19,
      "stop_line": 89
    },
    {
      "code": -2,
      "column": 9,
      "concise_description": "tuple literal cannot be used in annotations",
      "description": "tuple literal cannot be used in annotations",
      "line": 90,
      "name": "invalid-annotation",
      "stop_column": 19,
      "stop_line": 90
    },
    {
      "code": -2,
      "column": 9,
      "concise_description": "list comprehension cannot be used in annotations",
      "description": "list comprehension cannot be used in annotations",
      "line": 91,
      "name": "invalid-annotation",
      "stop_column": 32,
      "stop_line": 91
    },
    {
      "code": -2,
      "column": 9,
      "concise_description": "dict literal cannot be used in annotations",
      "description": "dict literal cannot be used in annotations",
      "line": 92,
      "name": "invalid-annotation",
      "stop_column": 11,
      "stop_line": 92
    },
    {
      "code": -2,
      "column": 9,
      "concise_description": "function call cannot be used in annotations",
      "description": "function call cannot be used in annotations",
      "line": 93,
      "name": "invalid-annotation",
      "stop_column": 24,
      "stop_line": 93
    },
    {
      "code": -2,
      "column": 9,
      "concise_description": "invalid subscript expression cannot be used in annotations",
      "description": "invalid subscript expression cannot be used in annotations",
      "line": 94,
      "name": "invalid-annotation",
      "stop_column": 17,
      "stop_line": 94
    },
    {
      "code": -2,
      "column": 9,
      "concise_description": "if expression cannot be used in annotations",
      "description": "if expression cannot be used in annotations",
      "line": 95,
      "name": "invalid-annotation",
      "stop_column": 30,
      "stop_line": 95
    },
    {
      "code": -2,
      "column": 9,
      "concise_description": "Expected a type form, got instance of `Literal[3]`",
      "description": "Expected a type form, got instance of `Literal[3]`",
      "line": 96,
      "name": "not-a-type",
      "stop_column": 13,
      "stop_line": 96
    },
    {
      "code": -2,
      "column": 10,
      "concise_description": "bool literal cannot be used in annotations",
      "description": "bool literal cannot be used in annotations",
      "line": 97,
      "name": "invalid-annotation",
      "stop_column": 14,
      "stop_line": 97
    },
    {
      "code": -2,
      "column": 10,
      "concise_description": "number literal cannot be used in annotations",
      "description": "number literal cannot be used in annotations",
      "line": 98,
      "name": "invalid-annotation",
      "stop_column": 11,
      "stop_line": 98
    },
    {
      "code": -2,
      "column": 10,
      "concise_description": "unary operation cannot be used in annotations",
      "description": "unary operation cannot be used in annotations",
      "line": 99,
      "name": "invalid-annotation",
      "stop_column": 12,
      "stop_line": 99
    },
    {
      "code": -2,
      "column": 10,
      "concise_description": "boolean operation cannot be used in annotations",
      "description": "boolean operation cannot be used in annotations",
      "line": 100,
      "name": "invalid-annotation",
      "stop_column": 20,
      "stop_line": 100
    },
    {
      "code": -2,
      "column": 10,
      "concise_description": "f-string cannot be used in annotations",
      "description": "f-string cannot be used in annotations",
      "line": 101,
      "name": "invalid-annotation",
      "stop_column": 16,
      "stop_line": 101
    },
    {
      "code": -2,
      "column": 10,
      "concise_description": "Expected a type form, got instance of `Module[types]`",
      "description": "Expected a type form, got instance of `Module[types]`",
      "line": 102,
      "name": "not-a-type",
      "stop_column": 15,
      "stop_line": 102
    }
  ],
  "conformance\\third_party\\callables_annotation.py": [
    {
      "code": -2,
      "column": 7,
      "concise_description": "Expected 1 more positional argument",
      "description": "Expected 1 more positional argument",
      "line": 25,
      "name": "bad-argument-count",
      "stop_column": 10,
      "stop_line": 25
    },
    {
      "code": -2,
      "column": 11,
      "concise_description": "Argument `Literal[2]` is not assignable to parameter with type `str`",
      "description": "Argument `Literal[2]` is not assignable to parameter with type `str`",
      "line": 26,
      "name": "bad-argument-type",
      "stop_column": 12,
      "stop_line": 26
    },
    {
      "code": -2,
      "column": 15,
      "concise_description": "Expected 2 positional arguments, got 3",
      "description": "Expected 2 positional arguments, got 3",
      "line": 27,
      "name": "bad-argument-type",
      "stop_column": 16,
      "stop_line": 27
    },
    {
      "code": -2,
      "column": 8,
      "concise_description": "Unexpected keyword argument `a`",
      "description": "Unexpected keyword argument `a`",
      "line": 29,
      "name": "unexpected-keyword",
      "stop_column": 11,
      "stop_line": 29
    },
    {
      "code": -2,
      "column": 8,
      "concise_description": "Expected 2 more positional arguments",
      "description": "Expected 2 more positional arguments",
      "line": 29,
      "name": "bad-argument-count",
      "stop_column": 11,
      "stop_line": 29
    },
    {
      "code": -2,
      "column": 13,
      "concise_description": "Unexpected keyword argument `b`",
      "description": "Unexpected keyword argument `b`",
      "line": 29,
      "name": "unexpected-keyword",
      "stop_column": 17,
      "stop_line": 29
    },
    {
      "code": -2,
      "column": 8,
      "concise_description": "Expected 0 positional arguments, got 1",
      "description": "Expected 0 positional arguments, got 1",
      "line": 35,
      "name": "bad-argument-type",
      "stop_column": 9,
      "stop_line": 35
    },
    {
      "code": -2,
      "column": 5,
      "concise_description": "`Callable` requires exactly two arguments but 1 was found",
      "description": "`Callable` requires exactly two arguments but 1 was found",
      "line": 55,
      "name": "bad-specialization",
      "stop_column": 18,
      "stop_line": 55
    },
    {
      "code": -2,
      "column": 14,
      "concise_description": "Callable types can only have `ParamSpec` in this position, got `int`",
      "description": "Callable types can only have `ParamSpec` in this position, got `int`",
      "line": 56,
      "name": "bad-specialization",
      "stop_column": 17,
      "stop_line": 56
    },
    {
      "code": -2,
      "column": 18,
      "concise_description": "Expected a type form, got instance of `list[type[int]]`",
      "description": "Expected a type form, got instance of `list[type[int]]`",
      "line": 57,
      "name": "not-a-type",
      "stop_column": 23,
      "stop_line": 57
    },
    {
      "code": -2,
      "column": 5,
      "concise_description": "`Callable` requires exactly two arguments but 3 was found",
      "description": "`Callable` requires exactly two arguments but 3 was found",
      "line": 58,
      "name": "bad-specialization",
      "stop_column": 28,
      "stop_line": 58
    },
    {
      "code": -2,
      "column": 15,
      "concise_description": "Invalid position for `...`",
      "description": "Invalid position for `...`",
      "line": 59,
      "name": "invalid-argument",
      "stop_column": 18,
      "stop_line": 59
    },
    {
      "code": -2,
      "column": 7,
      "concise_description": "`() -> str` is not assignable to variable `cb3` with type `(int, ...) -> str`",
      "description": "`() -> str` is not assignable to variable `cb3` with type `(int, ...) -> str`",
      "line": 91,
      "name": "bad-assignment",
      "stop_column": 15,
      "stop_line": 91
    },
    {
      "code": -2,
      "column": 7,
      "concise_description": "`(*, a: int) -> str` is not assignable to variable `cb3` with type `(int, ...) -> str`",
      "description": "`(*, a: int) -> str` is not assignable to variable `cb3` with type `(int, ...) -> str`",
      "line": 93,
      "name": "bad-assignment",
      "stop_column": 15,
      "stop_line": 93
    },
    {
      "code": -2,
      "column": 20,
      "concise_description": "`Proto4[Ellipsis]` is not assignable to `Proto3`",
      "description": "`Proto4[Ellipsis]` is not assignable to `Proto3`",
      "line": 156,
      "name": "bad-assignment",
      "stop_column": 22,
      "stop_line": 156
    },
    {
      "code": -2,
      "column": 20,
      "concise_description": "`Proto7` is not assignable to `Proto6`",
      "description": "`Proto7` is not assignable to `Proto6`",
      "line": 157,
      "name": "bad-assignment",
      "stop_column": 22,
      "stop_line": 157
    },
    {
      "code": -2,
      "column": 25,
      "concise_description": "`Proto8` is not assignable to `Proto5[Any]`",
      "description": "`Proto8` is not assignable to `Proto5[Any]`",
      "line": 159,
      "name": "bad-assignment",
      "stop_column": 27,
      "stop_line": 159
    },
    {
      "code": -2,
      "column": 26,
      "concise_description": "`() -> str` is not assignable to `(int, ...) -> str`",
      "description": "`() -> str` is not assignable to `(int, ...) -> str`",
      "line": 172,
      "name": "bad-assignment",
      "stop_column": 29,
      "stop_line": 172
    },
    {
      "code": -2,
      "column": 48,
      "concise_description": "`(int, str) -> str` is not assignable to `(str, ...) -> str`",
      "description": "`(int, str) -> str` is not assignable to `(str, ...) -> str`",
      "line": 187,
      "name": "bad-assignment",
      "stop_column": 50,
      "stop_line": 187
    },
    {
      "code": -2,
      "column": 32,
      "concise_description": "`(int, str) -> str` is not assignable to `(str, ...) -> str`",
      "description": "`(int, str) -> str` is not assignable to `(str, ...) -> str`",
      "line": 189,
      "name": "bad-assignment",
      "stop_column": 34,
      "stop_line": 189
    }
  ],
  "conformance\\third_party\\callables_kwargs.py": [
    {
      "code": -2,
      "column": 10,
      "concise_description": "Missing argument `v1` in function `func1`",
      "description": "Missing argument `v1` in function `func1`",
      "line": 46,
      "name": "missing-argument",
      "stop_column": 12,
      "stop_line": 46
    },
    {
      "code": -2,
      "column": 10,
      "concise_description": "Missing argument `v3` in function `func1`",
      "description": "Missing argument `v3` in function `func1`",
      "line": 46,
      "name": "missing-argument",
      "stop_column": 12,
      "stop_line": 46
    },
    {
      "code": -2,
      "column": 32,
      "concise_description": "Unexpected keyword argument `v4` in function `func1`",
      "description": "Unexpected keyword argument `v4` in function `func1`",
      "line": 51,
      "name": "unexpected-keyword",
      "stop_column": 36,
      "stop_line": 51
    },
    {
      "code": -2,
      "column": 10,
      "concise_description": "Missing argument `v1` in function `func1`",
      "description": "Missing argument `v1` in function `func1`",
      "line": 52,
      "name": "missing-argument",
      "stop_column": 22,
      "stop_line": 52
    },
    {
      "code": -2,
      "column": 10,
      "concise_description": "Missing argument `v3` in function `func1`",
      "description": "Missing argument `v3` in function `func1`",
      "line": 52,
      "name": "missing-argument",
      "stop_column": 22,
      "stop_line": 52
    },
    {
      "code": -2,
      "column": 11,
      "concise_description": "Expected 0 positional arguments, got 3 in function `func1`",
      "description": "Expected 0 positional arguments, got 3 in function `func1`",
      "line": 52,
      "name": "bad-argument-type",
      "stop_column": 12,
      "stop_line": 52
    },
    {
      "code": -2,
      "column": 11,
      "concise_description": "Unpacked keyword argument `str` is not assignable to parameter `v1` with type `int` in function `func1`",
      "description": "Unpacked keyword argument `str` is not assignable to parameter `v1` with type `int` in function `func1`",
      "line": 58,
      "name": "bad-argument-type",
      "stop_column": 20,
      "stop_line": 58
    },
    {
      "code": -2,
      "column": 11,
      "concise_description": "Unpacked keyword argument `int | str` is not assignable to parameter `v1` with type `int` in function `func1`",
      "description": "Unpacked keyword argument `int | str` is not assignable to parameter `v1` with type `int` in function `func1`",
      "line": 61,
      "name": "bad-argument-type",
      "stop_column": 15,
      "stop_line": 61
    },
    {
      "code": -2,
      "column": 11,
      "concise_description": "Unpacked keyword argument `int | str` is not assignable to parameter `v2` with type `str` in function `func1`",
      "description": "Unpacked keyword argument `int | str` is not assignable to parameter `v2` with type `str` in function `func1`",
      "line": 61,
      "name": "bad-argument-type",
      "stop_column": 15,
      "stop_line": 61
    },
    {
      "code": -2,
      "column": 11,
      "concise_description": "Unpacked keyword argument `int | str` is not assignable to parameter `v3` with type `str` in function `func1`",
      "description": "Unpacked keyword argument `int | str` is not assignable to parameter `v3` with type `str` in function `func1`",
      "line": 61,
      "name": "bad-argument-type",
      "stop_column": 15,
      "stop_line": 61
    },
    {
      "code": -2,
      "column": 17,
      "concise_description": "Multiple values for argument `v1` in function `func1`",
      "description": "Multiple values for argument `v1` in function `func1`",
      "line": 63,
      "name": "bad-keyword-argument",
      "stop_column": 22,
      "stop_line": 63
    },
    {
      "code": -2,
      "column": 11,
      "concise_description": "Argument `Literal[1]` is not assignable to parameter `v3` with type `str` in function `func2`",
      "description": "Argument `Literal[1]` is not assignable to parameter `v3` with type `str` in function `func2`",
      "line": 64,
      "name": "bad-argument-type",
      "stop_column": 12,
      "stop_line": 64
    },
    {
      "code": -2,
      "column": 14,
      "concise_description": "Multiple values for argument `v3` in function `func2`",
      "description": "Multiple values for argument `v3` in function `func2`",
      "line": 64,
      "name": "bad-keyword-argument",
      "stop_column": 19,
      "stop_line": 64
    },
    {
      "code": -2,
      "column": 17,
      "concise_description": "Multiple values for argument `v1` in function `func2`",
      "description": "Multiple values for argument `v1` in function `func2`",
      "line": 65,
      "name": "bad-keyword-argument",
      "stop_column": 22,
      "stop_line": 65
    },
    {
      "code": -2,
      "column": 19,
      "concise_description": "`(**kwargs: Unpack[TypedDict[TD2]]) -> None` is not assignable to `TDProtocol3`",
      "description": "`(**kwargs: Unpack[TypedDict[TD2]]) -> None` is not assignable to `TDProtocol3`",
      "line": 101,
      "name": "bad-assignment",
      "stop_column": 24,
      "stop_line": 101
    },
    {
      "code": -2,
      "column": 19,
      "concise_description": "`(**kwargs: Unpack[TypedDict[TD2]]) -> None` is not assignable to `TDProtocol4`",
      "description": "`(**kwargs: Unpack[TypedDict[TD2]]) -> None` is not assignable to `TDProtocol4`",
      "line": 102,
      "name": "bad-assignment",
      "stop_column": 24,
      "stop_line": 102
    },
    {
      "code": -2,
      "column": 19,
      "concise_description": "`(**kwargs: Unpack[TypedDict[TD2]]) -> None` is not assignable to `TDProtocol5`",
      "description": "`(**kwargs: Unpack[TypedDict[TD2]]) -> None` is not assignable to `TDProtocol5`",
      "line": 103,
      "name": "bad-assignment",
      "stop_column": 24,
      "stop_line": 103
    },
    {
      "code": -2,
      "column": 19,
      "concise_description": "`(*, v1: int, v3: str, v2: str) -> None` is not assignable to `TDProtocol6`",
      "description": "`(*, v1: int, v3: str, v2: str) -> None` is not assignable to `TDProtocol6`",
      "line": 134,
      "name": "bad-assignment",
      "stop_column": 24,
      "stop_line": 134
    }
  ],
  "conformance\\third_party\\callables_protocol.py": [
    {
      "code": -2,
      "column": 7,
      "concise_description": "`(*vals: bytes, *, max_items: int | None) -> list[bytes]` is not assignable to variable `cb1` with type `Proto1`",
      "description": "`(*vals: bytes, *, max_items: int | None) -> list[bytes]` is not assignable to variable `cb1` with type `Proto1`",
      "line": 35,
      "name": "bad-assignment",
      "stop_column": 15,
      "stop_line": 35
    },
    {
      "code": -2,
      "column": 7,
      "concise_description": "`(*vals: bytes) -> list[bytes]` is not assignable to variable `cb1` with type `Proto1`",
      "description": "`(*vals: bytes) -> list[bytes]` is not assignable to variable `cb1` with type `Proto1`",
      "line": 36,
      "name": "bad-assignment",
      "stop_column": 15,
      "stop_line": 36
    },
    {
      "code": -2,
      "column": 7,
      "concise_description": "`(*vals: bytes, *, max_len: str | None) -> list[bytes]` is not assignable to variable `cb1` with type `Proto1`",
      "description": "`(*vals: bytes, *, max_len: str | None) -> list[bytes]` is not assignable to variable `cb1` with type `Proto1`",
      "line": 37,
      "name": "bad-assignment",
      "stop_column": 15,
      "stop_line": 37
    },
    {
      "code": -2,
      "column": 7,
      "concise_description": "`(*a: bytes) -> None` is not assignable to variable `cb2` with type `Proto2`",
      "description": "`(*a: bytes) -> None` is not assignable to variable `cb2` with type `Proto2`",
      "line": 67,
      "name": "bad-assignment",
      "stop_column": 15,
      "stop_line": 67
    },
    {
      "code": -2,
      "column": 7,
      "concise_description": "`(*a: str, **b: str) -> None` is not assignable to variable `cb2` with type `Proto2`",
      "description": "`(*a: str, **b: str) -> None` is not assignable to variable `cb2` with type `Proto2`",
      "line": 68,
      "name": "bad-assignment",
      "stop_column": 15,
      "stop_line": 68
    },
    {
      "code": -2,
      "column": 7,
      "concise_description": "`(*a: bytes, **b: bytes) -> None` is not assignable to variable `cb2` with type `Proto2`",
      "description": "`(*a: bytes, **b: bytes) -> None` is not assignable to variable `cb2` with type `Proto2`",
      "line": 69,
      "name": "bad-assignment",
      "stop_column": 15,
      "stop_line": 69
    },
    {
      "code": -2,
      "column": 7,
      "concise_description": "`(**b: str) -> None` is not assignable to variable `cb2` with type `Proto2`",
      "description": "`(**b: str) -> None` is not assignable to variable `cb2` with type `Proto2`",
      "line": 70,
      "name": "bad-assignment",
      "stop_column": 15,
      "stop_line": 70
    },
    {
      "code": -2,
      "column": 16,
      "concise_description": "`(x: int) -> None` is not assignable to `Proto4`",
      "description": "`(x: int) -> None` is not assignable to `Proto4`",
      "line": 97,
      "name": "bad-assignment",
      "stop_column": 24,
      "stop_line": 97
    },
    {
      "code": -2,
      "column": 18,
      "concise_description": "`(*vals: bytes, *, max_len: int | None) -> list[bytes]` is not assignable to `NotProto6`",
      "description": "`(*vals: bytes, *, max_len: int | None) -> list[bytes]` is not assignable to `NotProto6`",
      "line": 121,
      "name": "bad-assignment",
      "stop_column": 26,
      "stop_line": 121
    },
    {
      "code": -2,
      "column": 7,
      "concise_description": "`(x: int) -> Any` is not assignable to variable `cb8` with type `Proto8`",
      "description": "`(x: int) -> Any` is not assignable to variable `cb8` with type `Proto8`",
      "line": 169,
      "name": "bad-assignment",
      "stop_column": 15,
      "stop_line": 169
    },
    {
      "code": -2,
      "column": 33,
      "concise_description": "`Literal['str']` is not assignable to attribute `other_attribute` with type `int`",
      "description": "`Literal['str']` is not assignable to attribute `other_attribute` with type `int`",
      "line": 186,
      "name": "bad-assignment",
      "stop_column": 38,
      "stop_line": 186
    },
    {
      "code": -2,
      "column": 5,
      "concise_description": "Object of class `Proto9` has no attribute `xxx`",
      "description": "Object of class `Proto9` has no attribute `xxx`",
      "line": 187,
      "name": "missing-attribute",
      "stop_column": 18,
      "stop_line": 187
    },
    {
      "code": -2,
      "column": 7,
      "concise_description": "Object of class `Proto9` has no attribute `other_attribute2`",
      "description": "Object of class `Proto9` has no attribute `other_attribute2`",
      "line": 197,
      "name": "missing-attribute",
      "stop_column": 32,
      "stop_line": 197
    },
    {
      "code": -2,
      "column": 8,
      "concise_description": "`(x: int, y: str, /) -> Any` is not assignable to variable `cb11` with type `Proto11`",
      "description": "`(x: int, y: str, /) -> Any` is not assignable to variable `cb11` with type `Proto11`",
      "line": 238,
      "name": "bad-assignment",
      "stop_column": 17,
      "stop_line": 238
    },
    {
      "code": -2,
      "column": 8,
      "concise_description": "`(*args: Any, *, kwarg0: Any) -> None` is not assignable to variable `cb12` with type `Proto12`",
      "description": "`(*args: Any, *, kwarg0: Any) -> None` is not assignable to variable `cb12` with type `Proto12`",
      "line": 260,
      "name": "bad-assignment",
      "stop_column": 17,
      "stop_line": 260
    },
    {
      "code": -2,
      "column": 27,
      "concise_description": "`(path: str) -> str` is not assignable to `Proto13_Default`",
      "description": "`(path: str) -> str` is not assignable to `Proto13_Default`",
      "line": 284,
      "name": "bad-assignment",
      "stop_column": 42,
      "stop_line": 284
    },
    {
      "code": -2,
      "column": 27,
      "concise_description": "`(*, path: str) -> str` is not assignable to `Proto14_Default`",
      "description": "`(*, path: str) -> str` is not assignable to `Proto14_Default`",
      "line": 311,
      "name": "bad-assignment",
      "stop_column": 42,
      "stop_line": 311
    }
  ],
  "conformance\\third_party\\callables_subtyping.py": [
    {
      "code": -2,
      "column": 36,
      "concise_description": "`(int) -> int` is not assignable to `(float) -> float`",
      "description": "`(int) -> int` is not assignable to `(float) -> float`",
      "line": 26,
      "name": "bad-assignment",
      "stop_column": 39,
      "stop_line": 26
    },
    {
      "code": -2,
      "column": 32,
      "concise_description": "`(float) -> float` is not assignable to `(int) -> int`",
      "description": "`(float) -> float` is not assignable to `(int) -> int`",
      "line": 29,
      "name": "bad-assignment",
      "stop_column": 35,
      "stop_line": 29
    },
    {
      "code": -2,
      "column": 21,
      "concise_description": "`PosOnly2` is not assignable to `Standard2`",
      "description": "`PosOnly2` is not assignable to `Standard2`",
      "line": 51,
      "name": "bad-assignment",
      "stop_column": 29,
      "stop_line": 51
    },
    {
      "code": -2,
      "column": 21,
      "concise_description": "`KwOnly2` is not assignable to `Standard2`",
      "description": "`KwOnly2` is not assignable to `Standard2`",
      "line": 52,
      "name": "bad-assignment",
      "stop_column": 28,
      "stop_line": 52
    },
    {
      "code": -2,
      "column": 20,
      "concise_description": "`KwOnly2` is not assignable to `PosOnly2`",
      "description": "`KwOnly2` is not assignable to `PosOnly2`",
      "line": 55,
      "name": "bad-assignment",
      "stop_column": 27,
      "stop_line": 55
    },
    {
      "code": -2,
      "column": 19,
      "concise_description": "`PosOnly2` is not assignable to `KwOnly2`",
      "description": "`PosOnly2` is not assignable to `KwOnly2`",
      "line": 58,
      "name": "bad-assignment",
      "stop_column": 27,
      "stop_line": 58
    },
    {
      "code": -2,
      "column": 20,
      "concise_description": "`NoArgs3` is not assignable to `IntArgs3`",
      "description": "`NoArgs3` is not assignable to `IntArgs3`",
      "line": 82,
      "name": "bad-assignment",
      "stop_column": 27,
      "stop_line": 82
    },
    {
      "code": -2,
      "column": 22,
      "concise_description": "`NoArgs3` is not assignable to `FloatArgs3`",
      "description": "`NoArgs3` is not assignable to `FloatArgs3`",
      "line": 85,
      "name": "bad-assignment",
      "stop_column": 29,
      "stop_line": 85
    },
    {
      "code": -2,
      "column": 22,
      "concise_description": "`IntArgs3` is not assignable to `FloatArgs3`",
      "description": "`IntArgs3` is not assignable to `FloatArgs3`",
      "line": 86,
      "name": "bad-assignment",
      "stop_column": 30,
      "stop_line": 86
    },
    {
      "code": -2,
      "column": 20,
      "concise_description": "`IntArgs4` is not assignable to `PosOnly4`",
      "description": "`IntArgs4` is not assignable to `PosOnly4`",
      "line": 116,
      "name": "bad-assignment",
      "stop_column": 28,
      "stop_line": 116
    },
    {
      "code": -2,
      "column": 23,
      "concise_description": "`StrArgs4` is not assignable to `IntStrArgs4`",
      "description": "`StrArgs4` is not assignable to `IntStrArgs4`",
      "line": 119,
      "name": "bad-assignment",
      "stop_column": 31,
      "stop_line": 119
    },
    {
      "code": -2,
      "column": 23,
      "concise_description": "`IntArgs4` is not assignable to `IntStrArgs4`",
      "description": "`IntArgs4` is not assignable to `IntStrArgs4`",
      "line": 120,
      "name": "bad-assignment",
      "stop_column": 31,
      "stop_line": 120
    },
    {
      "code": -2,
      "column": 20,
      "concise_description": "`IntArgs4` is not assignable to `StrArgs4`",
      "description": "`IntArgs4` is not assignable to `StrArgs4`",
      "line": 122,
      "name": "bad-assignment",
      "stop_column": 28,
      "stop_line": 122
    },
    {
      "code": -2,
      "column": 20,
      "concise_description": "`StrArgs4` is not assignable to `IntArgs4`",
      "description": "`StrArgs4` is not assignable to `IntArgs4`",
      "line": 124,
      "name": "bad-assignment",
      "stop_column": 28,
      "stop_line": 124
    },
    {
      "code": -2,
      "column": 22,
      "concise_description": "`IntStrArgs4` is not assignable to `Standard4`",
      "description": "`IntStrArgs4` is not assignable to `Standard4`",
      "line": 125,
      "name": "bad-assignment",
      "stop_column": 34,
      "stop_line": 125
    },
    {
      "code": -2,
      "column": 22,
      "concise_description": "`StrArgs4` is not assignable to `Standard4`",
      "description": "`StrArgs4` is not assignable to `Standard4`",
      "line": 126,
      "name": "bad-assignment",
      "stop_column": 30,
      "stop_line": 126
    },
    {
      "code": -2,
      "column": 22,
      "concise_description": "`NoKwargs5` is not assignable to `IntKwargs5`",
      "description": "`NoKwargs5` is not assignable to `IntKwargs5`",
      "line": 151,
      "name": "bad-assignment",
      "stop_column": 31,
      "stop_line": 151
    },
    {
      "code": -2,
      "column": 24,
      "concise_description": "`NoKwargs5` is not assignable to `FloatKwargs5`",
      "description": "`NoKwargs5` is not assignable to `FloatKwargs5`",
      "line": 154,
      "name": "bad-assignment",
      "stop_column": 33,
      "stop_line": 154
    },
    {
      "code": -2,
      "column": 24,
      "concise_description": "`IntKwargs5` is not assignable to `FloatKwargs5`",
      "description": "`IntKwargs5` is not assignable to `FloatKwargs5`",
      "line": 155,
      "name": "bad-assignment",
      "stop_column": 34,
      "stop_line": 155
    },
    {
      "code": -2,
      "column": 19,
      "concise_description": "`IntKwargs6` is not assignable to `KwOnly6`",
      "description": "`IntKwargs6` is not assignable to `KwOnly6`",
      "line": 187,
      "name": "bad-assignment",
      "stop_column": 29,
      "stop_line": 187
    },
    {
      "code": -2,
      "column": 25,
      "concise_description": "`StrKwargs6` is not assignable to `IntStrKwargs6`",
      "description": "`StrKwargs6` is not assignable to `IntStrKwargs6`",
      "line": 190,
      "name": "bad-assignment",
      "stop_column": 35,
      "stop_line": 190
    },
    {
      "code": -2,
      "column": 25,
      "concise_description": "`IntKwargs6` is not assignable to `IntStrKwargs6`",
      "description": "`IntKwargs6` is not assignable to `IntStrKwargs6`",
      "line": 191,
      "name": "bad-assignment",
      "stop_column": 35,
      "stop_line": 191
    },
    {
      "code": -2,
      "column": 22,
      "concise_description": "`IntKwargs6` is not assignable to `StrKwargs6`",
      "description": "`IntKwargs6` is not assignable to `StrKwargs6`",
      "line": 193,
      "name": "bad-assignment",
      "stop_column": 32,
      "stop_line": 193
    },
    {
      "code": -2,
      "column": 22,
      "concise_description": "`StrKwargs6` is not assignable to `IntKwargs6`",
      "description": "`StrKwargs6` is not assignable to `IntKwargs6`",
      "line": 195,
      "name": "bad-assignment",
      "stop_column": 32,
      "stop_line": 195
    },
    {
      "code": -2,
      "column": 22,
      "concise_description": "`IntStrKwargs6` is not assignable to `Standard6`",
      "description": "`IntStrKwargs6` is not assignable to `Standard6`",
      "line": 196,
      "name": "bad-assignment",
      "stop_column": 36,
      "stop_line": 196
    },
    {
      "code": -2,
      "column": 22,
      "concise_description": "`StrKwargs6` is not assignable to `Standard6`",
      "description": "`StrKwargs6` is not assignable to `Standard6`",
      "line": 197,
      "name": "bad-assignment",
      "stop_column": 32,
      "stop_line": 197
    },
    {
      "code": -2,
      "column": 23,
      "concise_description": "`NoDefaultArg8` is not assignable to `DefaultArg8`",
      "description": "`NoDefaultArg8` is not assignable to `DefaultArg8`",
      "line": 236,
      "name": "bad-assignment",
      "stop_column": 37,
      "stop_line": 236
    },
    {
      "code": -2,
      "column": 23,
      "concise_description": "`NoX8` is not assignable to `DefaultArg8`",
      "description": "`NoX8` is not assignable to `DefaultArg8`",
      "line": 237,
      "name": "bad-assignment",
      "stop_column": 27,
      "stop_line": 237
    },
    {
      "code": -2,
      "column": 25,
      "concise_description": "`NoX8` is not assignable to `NoDefaultArg8`",
      "description": "`NoX8` is not assignable to `NoDefaultArg8`",
      "line": 240,
      "name": "bad-assignment",
      "stop_column": 29,
      "stop_line": 240
    },
    {
      "code": -2,
      "column": 16,
      "concise_description": "`NoDefaultArg8` is not assignable to `NoX8`",
      "description": "`NoDefaultArg8` is not assignable to `NoX8`",
      "line": 243,
      "name": "bad-assignment",
      "stop_column": 30,
      "stop_line": 243
    },
    {
      "code": -2,
      "column": 21,
      "concise_description": "`Overloaded9` is not assignable to `FloatArg9`",
      "description": "`Overloaded9` is not assignable to `FloatArg9`",
      "line": 273,
      "name": "bad-assignment",
      "stop_column": 31,
      "stop_line": 273
    },
    {
      "code": -2,
      "column": 24,
      "concise_description": "`StrArg10` is not assignable to `Overloaded10`",
      "description": "`StrArg10` is not assignable to `Overloaded10`",
      "line": 297,
      "name": "bad-assignment",
      "stop_column": 31,
      "stop_line": 297
    }
  ],
  "conformance\\third_party\\classes_classvar.py": [
    {
      "code": -2,
      "column": 11,
      "concise_description": "Expected 1 type argument for `ClassVar`, got 2",
      "description": "Expected 1 type argument for `ClassVar`, got 2",
      "line": 38,
      "name": "invalid-annotation",
      "stop_column": 29,
      "stop_line": 38
    },
    {
      "code": -2,
      "column": 14,
      "concise_description": "number literal cannot be used in annotations",
      "description": "number literal cannot be used in annotations",
      "line": 39,
      "name": "invalid-annotation",
      "stop_column": 15,
      "stop_line": 39
    },
    {
      "code": -2,
      "column": 14,
      "concise_description": "Could not find name `var`",
      "description": "Could not find name `var`",
      "line": 40,
      "name": "unknown-name",
      "stop_column": 17,
      "stop_line": 40
    },
    {
      "code": -2,
      "column": 20,
      "concise_description": "`ClassVar` arguments may not contain any type variables",
      "description": "`ClassVar` arguments may not contain any type variables",
      "line": 45,
      "name": "invalid-annotation",
      "stop_column": 21,
      "stop_line": 45
    },
    {
      "code": -2,
      "column": 20,
      "concise_description": "`ClassVar` arguments may not contain any type variables",
      "description": "`ClassVar` arguments may not contain any type variables",
      "line": 46,
      "name": "invalid-annotation",
      "stop_column": 27,
      "stop_line": 46
    },
    {
      "code": -2,
      "column": 20,
      "concise_description": "`ClassVar` arguments may not contain any type variables",
      "description": "`ClassVar` arguments may not contain any type variables",
      "line": 47,
      "name": "invalid-annotation",
      "stop_column": 36,
      "stop_line": 47
    },
    {
      "code": -2,
      "column": 33,
      "concise_description": "`dict[@_, @_]` is not assignable to `list[str]`",
      "description": "`dict[@_, @_]` is not assignable to `list[str]`",
      "line": 52,
      "name": "bad-assignment",
      "stop_column": 35,
      "stop_line": 52
    },
    {
      "code": -2,
      "column": 17,
      "concise_description": "`ClassVar` may not be nested inside `Final`",
      "description": "`ClassVar` may not be nested inside `Final`",
      "line": 54,
      "name": "invalid-annotation",
      "stop_column": 30,
      "stop_line": 54
    },
    {
      "code": -2,
      "column": 17,
      "concise_description": "`ClassVar` is not allowed in this context",
      "description": "`ClassVar` is not allowed in this context",
      "line": 55,
      "name": "invalid-annotation",
      "stop_column": 30,
      "stop_line": 55
    },
    {
      "code": -2,
      "column": 26,
      "concise_description": "`ClassVar` is only allowed inside a class body",
      "description": "`ClassVar` is only allowed inside a class body",
      "line": 63,
      "name": "invalid-annotation",
      "stop_column": 34,
      "stop_line": 63
    },
    {
      "code": -2,
      "column": 26,
      "concise_description": "`ClassVar` is not allowed in this context",
      "description": "`ClassVar` is not allowed in this context",
      "line": 63,
      "name": "invalid-annotation",
      "stop_column": 39,
      "stop_line": 63
    },
    {
      "code": -2,
      "column": 12,
      "concise_description": "`ClassVar` is only allowed inside a class body",
      "description": "`ClassVar` is only allowed inside a class body",
      "line": 64,
      "name": "invalid-annotation",
      "stop_column": 20,
      "stop_line": 64
    },
    {
      "code": -2,
      "column": 12,
      "concise_description": "`ClassVar` is not allowed in this context",
      "description": "`ClassVar` is not allowed in this context",
      "line": 64,
      "name": "invalid-annotation",
      "stop_column": 25,
      "stop_line": 64
    },
    {
      "code": -2,
      "column": 9,
      "concise_description": "Cannot assign to field `xx`; it is read-only (inherited)",
      "description": "Cannot assign to field `xx`; it is read-only (inherited)",
      "line": 65,
      "name": "read-only",
      "stop_column": 16,
      "stop_line": 65
    },
    {
      "code": -2,
      "column": 14,
      "concise_description": "Attribute `xx` is implicitly defined by assignment in method `method1`, which is not a constructor",
      "description": "Attribute `xx` is implicitly defined by assignment in method `method1`, which is not a constructor",
      "line": 65,
      "name": "implicitly-defined-attribute",
      "stop_column": 16,
      "stop_line": 65
    },
    {
      "code": -2,
      "column": 26,
      "concise_description": "`ClassVar` is only allowed inside a class body",
      "description": "`ClassVar` is only allowed inside a class body",
      "line": 67,
      "name": "invalid-annotation",
      "stop_column": 34,
      "stop_line": 67
    },
    {
      "code": -2,
      "column": 26,
      "concise_description": "`ClassVar` is not allowed in this context",
      "description": "`ClassVar` is not allowed in this context",
      "line": 67,
      "name": "invalid-annotation",
      "stop_column": 39,
      "stop_line": 67
    },
    {
      "code": -2,
      "column": 8,
      "concise_description": "`ClassVar` is only allowed inside a class body",
      "description": "`ClassVar` is only allowed inside a class body",
      "line": 71,
      "name": "invalid-annotation",
      "stop_column": 16,
      "stop_line": 71
    },
    {
      "code": -2,
      "column": 8,
      "concise_description": "`ClassVar` is not allowed in this context",
      "description": "`ClassVar` is not allowed in this context",
      "line": 71,
      "name": "invalid-annotation",
      "stop_column": 21,
      "stop_line": 71
    },
    {
      "code": -2,
      "column": 20,
      "concise_description": "`ClassVar` is not allowed in this context",
      "description": "`ClassVar` is not allowed in this context",
      "line": 72,
      "name": "invalid-annotation",
      "stop_column": 33,
      "stop_line": 72
    },
    {
      "code": -2,
      "column": 1,
      "concise_description": "Cannot assign to field `stats`; it is read-only (inherited)",
      "description": "Cannot assign to field `stats`; it is read-only (inherited)",
      "line": 105,
      "name": "read-only",
      "stop_column": 19,
      "stop_line": 105
    },
    {
      "code": -2,
      "column": 13,
      "concise_description": "`ProtoAImpl` is not assignable to `ProtoA`",
      "description": "`ProtoAImpl` is not assignable to `ProtoA`",
      "line": 134,
      "name": "bad-assignment",
      "stop_column": 25,
      "stop_line": 134
    }
  ],
  "conformance\\third_party\\classes_override.py": [
    {
      "code": -2,
      "column": 9,
      "concise_description": "Class member `ChildA.method3` is marked as an override, but no parent class has a matching attribute",
      "description": "Class member `ChildA.method3` is marked as an override, but no parent class has a matching attribute",
      "line": 53,
      "name": "bad-override",
      "stop_column": 16,
      "stop_line": 53
    },
    {
      "code": -2,
      "column": 9,
      "concise_description": "Class member `ChildA.static_method1` is marked as an override, but no parent class has a matching attribute",
      "description": "Class member `ChildA.static_method1` is marked as an override, but no parent class has a matching attribute",
      "line": 79,
      "name": "bad-override",
      "stop_column": 23,
      "stop_line": 79
    },
    {
      "code": -2,
      "column": 9,
      "concise_description": "Class member `ChildA.class_method1` is marked as an override, but no parent class has a matching attribute",
      "description": "Class member `ChildA.class_method1` is marked as an override, but no parent class has a matching attribute",
      "line": 84,
      "name": "bad-override",
      "stop_column": 22,
      "stop_line": 84
    },
    {
      "code": -2,
      "column": 9,
      "concise_description": "Class member `ChildA.property1` is marked as an override, but no parent class has a matching attribute",
      "description": "Class member `ChildA.property1` is marked as an override, but no parent class has a matching attribute",
      "line": 89,
      "name": "bad-override",
      "stop_column": 18,
      "stop_line": 89
    }
  ],
  "conformance\\third_party\\constructors_call_init.py": [
    {
      "code": -2,
      "column": 13,
      "concise_description": "Argument `float` is not assignable to parameter `x` with type `int` in function `Class1.__init__`",
      "description": "Argument `float` is not assignable to parameter `x` with type `int` in function `Class1.__init__`",
      "line": 21,
      "name": "bad-argument-type",
      "stop_column": 16,
      "stop_line": 21
    },
    {
      "code": -2,
      "column": 8,
      "concise_description": "Argument `Class2[@_]` is not assignable to parameter `x` with type `Class3 | None` in function `Class2.__init__`",
      "description": "Argument `Class2[@_]` is not assignable to parameter `x` with type `Class3 | None` in function `Class2.__init__`",
      "line": 42,
      "name": "bad-argument-type",
      "stop_column": 20,
      "stop_line": 42
    },
    {
      "code": -2,
      "column": 12,
      "concise_description": "Argument `Class4[str]` is not assignable to parameter `self` with type `Class4[int]` in function `Class4.__init__`",
      "description": "Argument `Class4[str]` is not assignable to parameter `self` with type `Class4[int]` in function `Class4.__init__`",
      "line": 56,
      "name": "bad-argument-type",
      "stop_column": 14,
      "stop_line": 56
    },
    {
      "code": -2,
      "column": 12,
      "concise_description": "assert_type(Class5[list[int]], Class5[set[str]]) failed",
      "description": "assert_type(Class5[list[int]], Class5[set[str]]) failed",
      "line": 74,
      "name": "assert-type",
      "stop_column": 42,
      "stop_line": 74
    },
    {
      "code": -2,
      "column": 19,
      "concise_description": "No matching overload found for function `Class5.__init__`",
      "description": "No matching overload found for function `Class5.__init__`\n  Possible overloads:\n  (value: int) -> None [closest match]\n  (value: str) -> None\n  (value: list[int]) -> None",
      "line": 74,
      "name": "no-matching-overload",
      "stop_column": 23,
      "stop_line": 74
    },
    {
      "code": -2,
      "column": 12,
      "concise_description": "assert_type(Class5[list[int]], Class5[float]) failed",
      "description": "assert_type(Class5[list[int]], Class5[float]) failed",
      "line": 75,
      "name": "assert-type",
      "stop_column": 40,
      "stop_line": 75
    },
    {
      "code": -2,
      "column": 19,
      "concise_description": "No matching overload found for function `Class5.__init__`",
      "description": "No matching overload found for function `Class5.__init__`\n  Possible overloads:\n  (value: int) -> None [closest match]\n  (value: str) -> None\n  (value: list[int]) -> None",
      "line": 75,
      "name": "no-matching-overload",
      "stop_column": 24,
      "stop_line": 75
    },
    {
      "code": -2,
      "column": 9,
      "concise_description": "Expected 0 positional arguments, got 1 in function `object.__init__`",
      "description": "Expected 0 positional arguments, got 1 in function `object.__init__`",
      "line": 130,
      "name": "bad-argument-type",
      "stop_column": 10,
      "stop_line": 130
    }
  ],
  "conformance\\third_party\\constructors_call_metaclass.py": [
    {
      "code": -2,
      "column": 7,
      "concise_description": "Missing argument `x` in function `Class3.__new__`",
      "description": "Missing argument `x` in function `Class3.__new__`",
      "line": 51,
      "name": "missing-argument",
      "stop_column": 9,
      "stop_line": 51
    },
    {
      "code": -2,
      "column": 7,
      "concise_description": "Missing argument `x` in function `Class4.__new__`",
      "description": "Missing argument `x` in function `Class4.__new__`",
      "line": 65,
      "name": "missing-argument",
      "stop_column": 9,
      "stop_line": 65
    }
  ],
  "conformance\\third_party\\constructors_call_new.py": [
    {
      "code": -2,
      "column": 13,
      "concise_description": "Argument `float` is not assignable to parameter `x` with type `int` in function `Class1.__new__`",
      "description": "Argument `float` is not assignable to parameter `x` with type `int` in function `Class1.__new__`",
      "line": 21,
      "name": "bad-argument-type",
      "stop_column": 16,
      "stop_line": 21
    },
    {
      "code": -2,
      "column": 13,
      "concise_description": "Argument `type[Class11[str]]` is not assignable to parameter `cls` with type `type[Class11[int]]` in function `Class11.__new__`",
      "description": "Argument `type[Class11[str]]` is not assignable to parameter `cls` with type `type[Class11[int]]` in function `Class11.__new__`",
      "line": 145,
      "name": "bad-argument-type",
      "stop_column": 15,
      "stop_line": 145
    }
  ],
  "conformance\\third_party\\constructors_call_type.py": [
    {
      "code": -2,
      "column": 8,
      "concise_description": "Missing argument `x` in function `Meta1.__call__`",
      "description": "Missing argument `x` in function `Meta1.__call__`",
      "line": 30,
      "name": "missing-argument",
      "stop_column": 10,
      "stop_line": 30
    },
    {
      "code": -2,
      "column": 8,
      "concise_description": "Missing argument `y` in function `Meta1.__call__`",
      "description": "Missing argument `y` in function `Meta1.__call__`",
      "line": 30,
      "name": "missing-argument",
      "stop_column": 10,
      "stop_line": 30
    },
    {
      "code": -2,
      "column": 8,
      "concise_description": "Missing argument `x` in function `Class2.__new__`",
      "description": "Missing argument `x` in function `Class2.__new__`",
      "line": 40,
      "name": "missing-argument",
      "stop_column": 10,
      "stop_line": 40
    },
    {
      "code": -2,
      "column": 8,
      "concise_description": "Missing argument `y` in function `Class2.__new__`",
      "description": "Missing argument `y` in function `Class2.__new__`",
      "line": 40,
      "name": "missing-argument",
      "stop_column": 10,
      "stop_line": 40
    },
    {
      "code": -2,
      "column": 8,
      "concise_description": "Missing argument `x` in function `Class3.__init__`",
      "description": "Missing argument `x` in function `Class3.__init__`",
      "line": 50,
      "name": "missing-argument",
      "stop_column": 10,
      "stop_line": 50
    },
    {
      "code": -2,
      "column": 8,
      "concise_description": "Missing argument `y` in function `Class3.__init__`",
      "description": "Missing argument `y` in function `Class3.__init__`",
      "line": 50,
      "name": "missing-argument",
      "stop_column": 10,
      "stop_line": 50
    },
    {
      "code": -2,
      "column": 9,
      "concise_description": "Expected 0 positional arguments, got 1 in function `object.__init__`",
      "description": "Expected 0 positional arguments, got 1 in function `object.__init__`",
      "line": 59,
      "name": "bad-argument-type",
      "stop_column": 10,
      "stop_line": 59
    }
  ],
  "conformance\\third_party\\constructors_callable.py": [
    {
      "code": -2,
      "column": 12,
      "concise_description": "revealed type: (x: int) -> Class1",
      "description": "revealed type: (x: int) -> Class1",
      "line": 36,
      "name": "reveal-type",
      "stop_column": 16,
      "stop_line": 36
    },
    {
      "code": -2,
      "column": 3,
      "concise_description": "Missing argument `x`",
      "description": "Missing argument `x`",
      "line": 38,
      "name": "missing-argument",
      "stop_column": 5,
      "stop_line": 38
    },
    {
      "code": -2,
      "column": 3,
      "concise_description": "Missing argument `x`",
      "description": "Missing argument `x`",
      "line": 39,
      "name": "missing-argument",
      "stop_column": 8,
      "stop_line": 39
    },
    {
      "code": -2,
      "column": 4,
      "concise_description": "Unexpected keyword argument `y`",
      "description": "Unexpected keyword argument `y`",
      "line": 39,
      "name": "unexpected-keyword",
      "stop_column": 7,
      "stop_line": 39
    },
    {
      "code": -2,
      "column": 12,
      "concise_description": "revealed type: () -> Class2",
      "description": "revealed type: () -> Class2",
      "line": 49,
      "name": "reveal-type",
      "stop_column": 16,
      "stop_line": 49
    },
    {
      "code": -2,
      "column": 4,
      "concise_description": "Expected 0 positional arguments, got 1",
      "description": "Expected 0 positional arguments, got 1",
      "line": 51,
      "name": "bad-argument-type",
      "stop_column": 5,
      "stop_line": 51
    },
    {
      "code": -2,
      "column": 23,
      "concise_description": "Argument `type[Class3]` is not assignable to parameter `cb` with type `(*args: Unknown, **kwargs: Unknown) -> Self@Class3` in function `accepts_callable`",
      "description": "Argument `type[Class3]` is not assignable to parameter `cb` with type `(*args: Unknown, **kwargs: Unknown) -> Self@Class3` in function `accepts_callable`",
      "line": 62,
      "name": "bad-argument-type",
      "stop_column": 29,
      "stop_line": 62
    },
    {
      "code": -2,
      "column": 12,
      "concise_description": "revealed type: (*args: Unknown, **kwargs: Unknown) -> Self@Class3",
      "description": "revealed type: (*args: Unknown, **kwargs: Unknown) -> Self@Class3",
      "line": 63,
      "name": "reveal-type",
      "stop_column": 16,
      "stop_line": 63
    },
    {
      "code": -2,
      "column": 12,
      "concise_description": "assert_type(Self, Class3) failed",
      "description": "assert_type(Self, Class3) failed",
      "line": 64,
      "name": "assert-type",
      "stop_column": 27,
      "stop_line": 64
    },
    {
      "code": -2,
      "column": 12,
      "concise_description": "revealed type: (x: int) -> int",
      "description": "revealed type: (x: int) -> int",
      "line": 77,
      "name": "reveal-type",
      "stop_column": 16,
      "stop_line": 77
    },
    {
      "code": -2,
      "column": 3,
      "concise_description": "Missing argument `x`",
      "description": "Missing argument `x`",
      "line": 79,
      "name": "missing-argument",
      "stop_column": 5,
      "stop_line": 79
    },
    {
      "code": -2,
      "column": 3,
      "concise_description": "Missing argument `x`",
      "description": "Missing argument `x`",
      "line": 80,
      "name": "missing-argument",
      "stop_column": 8,
      "stop_line": 80
    },
    {
      "code": -2,
      "column": 4,
      "concise_description": "Unexpected keyword argument `y`",
      "description": "Unexpected keyword argument `y`",
      "line": 80,
      "name": "unexpected-keyword",
      "stop_column": 7,
      "stop_line": 80
    },
    {
      "code": -2,
      "column": 12,
      "concise_description": "revealed type: (*args: Any, **kwargs: Any) -> NoReturn",
      "description": "revealed type: (*args: Any, **kwargs: Any) -> NoReturn",
      "line": 97,
      "name": "reveal-type",
      "stop_column": 16,
      "stop_line": 97
    },
    {
      "code": -2,
      "column": 12,
      "concise_description": "revealed type: () -> Class6Proxy",
      "description": "revealed type: () -> Class6Proxy",
      "line": 125,
      "name": "reveal-type",
      "stop_column": 16,
      "stop_line": 125
    },
    {
      "code": -2,
      "column": 4,
      "concise_description": "Expected 0 positional arguments, got 1",
      "description": "Expected 0 positional arguments, got 1",
      "line": 127,
      "name": "bad-argument-type",
      "stop_column": 5,
      "stop_line": 127
    },
    {
      "code": -2,
      "column": 12,
      "concise_description": "revealed type: () -> Any",
      "description": "revealed type: () -> Any",
      "line": 142,
      "name": "reveal-type",
      "stop_column": 20,
      "stop_line": 142
    },
    {
      "code": -2,
      "column": 8,
      "concise_description": "Expected 0 positional arguments, got 1",
      "description": "Expected 0 positional arguments, got 1",
      "line": 144,
      "name": "bad-argument-type",
      "stop_column": 9,
      "stop_line": 144
    },
    {
      "code": -2,
      "column": 12,
      "concise_description": "revealed type: (x: int) -> Class7[Unknown]",
      "description": "revealed type: (x: int) -> Class7[Unknown]",
      "line": 161,
      "name": "reveal-type",
      "stop_column": 2,
      "stop_line": 163
    },
    {
      "code": -2,
      "column": 12,
      "concise_description": "assert_type(Class7[Any], Class7[int]) failed",
      "description": "assert_type(Class7[Any], Class7[int]) failed",
      "line": 164,
      "name": "assert-type",
      "stop_column": 32,
      "stop_line": 164
    },
    {
      "code": -2,
      "column": 12,
      "concise_description": "assert_type(Class7[Any], Class7[str]) failed",
      "description": "assert_type(Class7[Any], Class7[str]) failed",
      "line": 165,
      "name": "assert-type",
      "stop_column": 33,
      "stop_line": 165
    },
    {
      "code": -2,
      "column": 16,
      "concise_description": "Argument `Literal['']` is not assignable to parameter `x` with type `int`",
      "description": "Argument `Literal['']` is not assignable to parameter `x` with type `int`",
      "line": 165,
      "name": "bad-argument-type",
      "stop_column": 18,
      "stop_line": 165
    },
    {
      "code": -2,
      "column": 12,
      "concise_description": "revealed type: (x: list[Unknown], y: list[Unknown]) -> Self@Class8",
      "description": "revealed type: (x: list[Unknown], y: list[Unknown]) -> Self@Class8",
      "line": 182,
      "name": "reveal-type",
      "stop_column": 16,
      "stop_line": 182
    },
    {
      "code": -2,
      "column": 12,
      "concise_description": "assert_type(Self, Class8[str]) failed",
      "description": "assert_type(Self, Class8[str]) failed",
      "line": 183,
      "name": "assert-type",
      "stop_column": 41,
      "stop_line": 183
    },
    {
      "code": -2,
      "column": 23,
      "concise_description": "Argument `type[Class9]` is not assignable to parameter `cb` with type `(ParamSpec(@_)) -> @_` in function `accepts_callable`",
      "description": "Argument `type[Class9]` is not assignable to parameter `cb` with type `(ParamSpec(@_)) -> @_` in function `accepts_callable`",
      "line": 192,
      "name": "bad-argument-type",
      "stop_column": 29,
      "stop_line": 192
    },
    {
      "code": -2,
      "column": 12,
      "concise_description": "revealed type: (ParamSpec(@_)) -> @_",
      "description": "revealed type: (ParamSpec(@_)) -> @_",
      "line": 193,
      "name": "reveal-type",
      "stop_column": 16,
      "stop_line": 193
    },
    {
      "code": -2,
      "column": 12,
      "concise_description": "assert_type(Any, Class9) failed",
      "description": "assert_type(Any, Class9) failed",
      "line": 194,
      "name": "assert-type",
      "stop_column": 36,
      "stop_line": 194
    }
  ],
  "conformance\\third_party\\constructors_consistency.py": [],
  "conformance\\third_party\\dataclasses_descriptors.py": [
    {
      "code": -2,
      "column": 11,
      "concise_description": "Argument `Literal[3]` is not assignable to parameter `y` with type `Desc1` in function `DC1.__init__`",
      "description": "Argument `Literal[3]` is not assignable to parameter `y` with type `Desc1` in function `DC1.__init__`",
      "line": 35,
      "name": "bad-argument-type",
      "stop_column": 12,
      "stop_line": 35
    }
  ],
  "conformance\\third_party\\dataclasses_final.py": [
    {
      "code": -2,
      "column": 1,
      "concise_description": "Instance-only attribute `final_no_default` of class `D` is not visible on the class",
      "description": "Instance-only attribute `final_no_default` of class `D` is not visible on the class",
      "line": 37,
      "name": "no-access",
      "stop_column": 19,
      "stop_line": 37
    }
  ],
  "conformance\\third_party\\dataclasses_frozen.py": [
    {
      "code": -2,
      "column": 1,
      "concise_description": "Cannot assign to field `a`; it is part of a frozen dataclass",
      "description": "Cannot assign to field `a`; it is part of a frozen dataclass",
      "line": 16,
      "name": "read-only",
      "stop_column": 6,
      "stop_line": 16
    },
    {
      "code": -2,
      "column": 1,
      "concise_description": "Cannot assign to field `b`; it is part of a frozen dataclass",
      "description": "Cannot assign to field `b`; it is part of a frozen dataclass",
      "line": 17,
      "name": "read-only",
      "stop_column": 6,
      "stop_line": 17
    },
    {
      "code": -2,
      "column": 7,
      "concise_description": "Cannot inherit non-frozen dataclass `dataclasses_frozen.DC2` from frozen dataclass `dataclasses_frozen.DC1`",
      "description": "Cannot inherit non-frozen dataclass `dataclasses_frozen.DC2` from frozen dataclass `dataclasses_frozen.DC1`",
      "line": 23,
      "name": "invalid-inheritance",
      "stop_column": 10,
      "stop_line": 23
    },
    {
      "code": -2,
      "column": 7,
      "concise_description": "Cannot inherit frozen dataclass `dataclasses_frozen.DC4` from non-frozen dataclass `dataclasses_frozen.DC3`",
      "description": "Cannot inherit frozen dataclass `dataclasses_frozen.DC4` from non-frozen dataclass `dataclasses_frozen.DC3`",
      "line": 33,
      "name": "invalid-inheritance",
      "stop_column": 10,
      "stop_line": 33
    }
  ],
  "conformance\\third_party\\dataclasses_hash.py": [
    {
      "code": -2,
      "column": 16,
      "concise_description": "`DC1` is not assignable to `Hashable`",
      "description": "`DC1` is not assignable to `Hashable`",
      "line": 15,
      "name": "bad-assignment",
      "stop_column": 22,
      "stop_line": 15
    },
    {
      "code": -2,
      "column": 16,
      "concise_description": "`DC3` is not assignable to `Hashable`",
      "description": "`DC3` is not assignable to `Hashable`",
      "line": 32,
      "name": "bad-assignment",
      "stop_column": 22,
      "stop_line": 32
    }
  ],
  "conformance\\third_party\\dataclasses_inheritance.py": [
    {
      "code": -2,
      "column": 5,
      "concise_description": "ClassVar `DC7.x` overrides instance variable of the same name in parent class `DC6`",
      "description": "ClassVar `DC7.x` overrides instance variable of the same name in parent class `DC6`",
      "line": 60,
      "name": "bad-override",
      "stop_column": 6,
      "stop_line": 60
    },
    {
      "code": -2,
      "column": 5,
      "concise_description": "Instance variable `DC7.y` overrides ClassVar of the same name in parent class `DC6`",
      "description": "Instance variable `DC7.y` overrides ClassVar of the same name in parent class `DC6`",
      "line": 64,
      "name": "bad-override",
      "stop_column": 6,
      "stop_line": 64
    }
  ],
  "conformance\\third_party\\dataclasses_kwonly.py": [
    {
      "code": -2,
      "column": 11,
      "concise_description": "Expected 1 positional argument, got 2 in function `DC1.__init__`",
      "description": "Expected 1 positional argument, got 2 in function `DC1.__init__`",
      "line": 23,
      "name": "bad-argument-type",
      "stop_column": 12,
      "stop_line": 23
    },
    {
      "code": -2,
      "column": 4,
      "concise_description": "Missing argument `a` in function `DC2.__init__`",
      "description": "Missing argument `a` in function `DC2.__init__`",
      "line": 32,
      "name": "missing-argument",
      "stop_column": 10,
      "stop_line": 32
    },
    {
      "code": -2,
      "column": 5,
      "concise_description": "Expected 0 positional arguments, got 1 in function `DC2.__init__`",
      "description": "Expected 0 positional arguments, got 1 in function `DC2.__init__`",
      "line": 32,
      "name": "bad-argument-type",
      "stop_column": 9,
      "stop_line": 32
    },
    {
      "code": -2,
      "column": 4,
      "concise_description": "Missing argument `a` in function `DC2.__init__`",
      "description": "Missing argument `a` in function `DC2.__init__`",
      "line": 35,
      "name": "missing-argument",
      "stop_column": 15,
      "stop_line": 35
    },
    {
      "code": -2,
      "column": 5,
      "concise_description": "Expected 0 positional arguments, got 1 in function `DC2.__init__`",
      "description": "Expected 0 positional arguments, got 1 in function `DC2.__init__`",
      "line": 35,
      "name": "bad-argument-type",
      "stop_column": 9,
      "stop_line": 35
    },
    {
      "code": -2,
      "column": 4,
      "concise_description": "Missing argument `a` in function `DC2.__init__`",
      "description": "Missing argument `a` in function `DC2.__init__`",
      "line": 38,
      "name": "missing-argument",
      "stop_column": 13,
      "stop_line": 38
    },
    {
      "code": -2,
      "column": 5,
      "concise_description": "Expected 0 positional arguments, got 2 in function `DC2.__init__`",
      "description": "Expected 0 positional arguments, got 2 in function `DC2.__init__`",
      "line": 38,
      "name": "bad-argument-type",
      "stop_column": 9,
      "stop_line": 38
    },
    {
      "code": -2,
      "column": 4,
      "concise_description": "Missing argument `a` in function `DC3.__init__`",
      "description": "Missing argument `a` in function `DC3.__init__`",
      "line": 47,
      "name": "missing-argument",
      "stop_column": 10,
      "stop_line": 47
    },
    {
      "code": -2,
      "column": 5,
      "concise_description": "Expected 0 positional arguments, got 1 in function `DC3.__init__`",
      "description": "Expected 0 positional arguments, got 1 in function `DC3.__init__`",
      "line": 47,
      "name": "bad-argument-type",
      "stop_column": 9,
      "stop_line": 47
    },
    {
      "code": -2,
      "column": 4,
      "concise_description": "Missing argument `a` in function `DC3.__init__`",
      "description": "Missing argument `a` in function `DC3.__init__`",
      "line": 50,
      "name": "missing-argument",
      "stop_column": 15,
      "stop_line": 50
    },
    {
      "code": -2,
      "column": 5,
      "concise_description": "Expected 0 positional arguments, got 1 in function `DC3.__init__`",
      "description": "Expected 0 positional arguments, got 1 in function `DC3.__init__`",
      "line": 50,
      "name": "bad-argument-type",
      "stop_column": 9,
      "stop_line": 50
    },
    {
      "code": -2,
      "column": 4,
      "concise_description": "Missing argument `a` in function `DC3.__init__`",
      "description": "Missing argument `a` in function `DC3.__init__`",
      "line": 53,
      "name": "missing-argument",
      "stop_column": 13,
      "stop_line": 53
    },
    {
      "code": -2,
      "column": 5,
      "concise_description": "Expected 0 positional arguments, got 2 in function `DC3.__init__`",
      "description": "Expected 0 positional arguments, got 2 in function `DC3.__init__`",
      "line": 53,
      "name": "bad-argument-type",
      "stop_column": 9,
      "stop_line": 53
    },
    {
      "code": -2,
      "column": 4,
      "concise_description": "Missing argument `c` in function `DC4.__init__`",
      "description": "Missing argument `c` in function `DC4.__init__`",
      "line": 61,
      "name": "missing-argument",
      "stop_column": 18,
      "stop_line": 61
    },
    {
      "code": -2,
      "column": 9,
      "concise_description": "Argument `float` is not assignable to parameter `b` with type `int` in function `DC4.__init__`",
      "description": "Argument `float` is not assignable to parameter `b` with type `int` in function `DC4.__init__`",
      "line": 61,
      "name": "bad-argument-type",
      "stop_column": 12,
      "stop_line": 61
    },
    {
      "code": -2,
      "column": 14,
      "concise_description": "Multiple values for argument `b` in function `DC4.__init__`",
      "description": "Multiple values for argument `b` in function `DC4.__init__`",
      "line": 61,
      "name": "bad-keyword-argument",
      "stop_column": 17,
      "stop_line": 61
    }
  ],
  "conformance\\third_party\\dataclasses_order.py": [
    {
      "code": -2,
      "column": 4,
      "concise_description": "`<` is not supported between `DC1` and `DC2`",
      "description": "`<` is not supported between `DC1` and `DC2`\n  Argument `DC2` is not assignable to parameter `other` with type `DC1` in function `DC1.__lt__`",
      "line": 50,
      "name": "bad-argument-type",
      "stop_column": 17,
      "stop_line": 50
    }
  ],
  "conformance\\third_party\\dataclasses_postinit.py": [
    {
      "code": -2,
      "column": 7,
      "concise_description": "Object of class `DC1` has no attribute `x`",
      "description": "Object of class `DC1` has no attribute `x`",
      "line": 28,
      "name": "missing-attribute",
      "stop_column": 12,
      "stop_line": 28
    },
    {
      "code": -2,
      "column": 7,
      "concise_description": "Object of class `DC1` has no attribute `y`",
      "description": "Object of class `DC1` has no attribute `y`",
      "line": 29,
      "name": "missing-attribute",
      "stop_column": 12,
      "stop_line": 29
    }
  ],
  "conformance\\third_party\\dataclasses_slots.py": [
    {
      "code": -2,
      "column": 1,
      "concise_description": "Class `DC5` has no class attribute `__slots__`",
      "description": "Class `DC5` has no class attribute `__slots__`",
      "line": 56,
      "name": "missing-attribute",
      "stop_column": 14,
      "stop_line": 56
    },
    {
      "code": -2,
      "column": 1,
      "concise_description": "Object of class `DC5` has no attribute `__slots__`",
      "description": "Object of class `DC5` has no attribute `__slots__`",
      "line": 57,
      "name": "missing-attribute",
      "stop_column": 17,
      "stop_line": 57
    },
    {
      "code": -2,
      "column": 1,
      "concise_description": "Class `DC6` has no class attribute `__slots__`",
      "description": "Class `DC6` has no class attribute `__slots__`",
      "line": 66,
      "name": "missing-attribute",
      "stop_column": 14,
      "stop_line": 66
    },
    {
      "code": -2,
      "column": 1,
      "concise_description": "Object of class `DC6` has no attribute `__slots__`",
      "description": "Object of class `DC6` has no attribute `__slots__`",
      "line": 69,
      "name": "missing-attribute",
      "stop_column": 17,
      "stop_line": 69
    }
  ],
  "conformance\\third_party\\dataclasses_transform_class.py": [
    {
      "code": -2,
      "column": 17,
      "concise_description": "Missing argument `not_a_field` in function `ModelBase.__init__`",
      "description": "Missing argument `not_a_field` in function `ModelBase.__init__`",
      "line": 60,
      "name": "missing-argument",
      "stop_column": 55,
      "stop_line": 60
    },
    {
      "code": -2,
      "column": 18,
      "concise_description": "Unexpected keyword argument `id` in function `ModelBase.__init__`",
      "description": "Unexpected keyword argument `id` in function `ModelBase.__init__`",
      "line": 60,
      "name": "unexpected-keyword",
      "stop_column": 22,
      "stop_line": 60
    },
    {
      "code": -2,
      "column": 24,
      "concise_description": "Unexpected keyword argument `name` in function `ModelBase.__init__`",
      "description": "Unexpected keyword argument `name` in function `ModelBase.__init__`",
      "line": 60,
      "name": "unexpected-keyword",
      "stop_column": 34,
      "stop_line": 60
    },
    {
      "code": -2,
      "column": 36,
      "concise_description": "Unexpected keyword argument `other_name` in function `ModelBase.__init__`",
      "description": "Unexpected keyword argument `other_name` in function `ModelBase.__init__`",
      "line": 60,
      "name": "unexpected-keyword",
      "stop_column": 54,
      "stop_line": 60
    },
    {
      "code": -2,
      "column": 18,
      "concise_description": "Argument `Literal[3]` is not assignable to parameter `not_a_field` with type `str` in function `ModelBase.__init__`",
      "description": "Argument `Literal[3]` is not assignable to parameter `not_a_field` with type `str` in function `ModelBase.__init__`",
      "line": 66,
      "name": "bad-argument-type",
      "stop_column": 19,
      "stop_line": 66
    },
    {
      "code": -2,
      "column": 21,
      "concise_description": "Expected 1 positional argument, got 2 in function `ModelBase.__init__`",
      "description": "Expected 1 positional argument, got 2 in function `ModelBase.__init__`",
      "line": 66,
      "name": "bad-argument-type",
      "stop_column": 26,
      "stop_line": 66
    },
    {
      "code": -2,
      "column": 17,
      "concise_description": "Missing argument `not_a_field` in function `ModelBase.__init__`",
      "description": "Missing argument `not_a_field` in function `ModelBase.__init__`",
      "line": 68,
      "name": "missing-argument",
      "stop_column": 36,
      "stop_line": 68
    },
    {
      "code": -2,
      "column": 18,
      "concise_description": "Unexpected keyword argument `id` in function `ModelBase.__init__`",
      "description": "Unexpected keyword argument `id` in function `ModelBase.__init__`",
      "line": 68,
      "name": "unexpected-keyword",
      "stop_column": 22,
      "stop_line": 68
    },
    {
      "code": -2,
      "column": 24,
      "concise_description": "Unexpected keyword argument `name` in function `ModelBase.__init__`",
      "description": "Unexpected keyword argument `name` in function `ModelBase.__init__`",
      "line": 68,
      "name": "unexpected-keyword",
      "stop_column": 35,
      "stop_line": 68
    },
    {
      "code": -2,
      "column": 6,
      "concise_description": "`<` is not supported between `Customer1` and `Customer1`",
      "description": "`<` is not supported between `Customer1` and `Customer1`\n  Cannot find `__lt__` or `__gt__`",
      "line": 72,
      "name": "missing-attribute",
      "stop_column": 17,
      "stop_line": 72
    },
    {
      "code": -2,
      "column": 17,
      "concise_description": "Missing argument `not_a_field` in function `ModelBase.__init__`",
      "description": "Missing argument `not_a_field` in function `ModelBase.__init__`",
      "line": 74,
      "name": "missing-argument",
      "stop_column": 36,
      "stop_line": 74
    },
    {
      "code": -2,
      "column": 18,
      "concise_description": "Unexpected keyword argument `id` in function `ModelBase.__init__`",
      "description": "Unexpected keyword argument `id` in function `ModelBase.__init__`",
      "line": 74,
      "name": "unexpected-keyword",
      "stop_column": 22,
      "stop_line": 74
    },
    {
      "code": -2,
      "column": 24,
      "concise_description": "Unexpected keyword argument `name` in function `ModelBase.__init__`",
      "description": "Unexpected keyword argument `name` in function `ModelBase.__init__`",
      "line": 74,
      "name": "unexpected-keyword",
      "stop_column": 35,
      "stop_line": 74
    },
    {
      "code": -2,
      "column": 17,
      "concise_description": "Missing argument `not_a_field` in function `ModelBase.__init__`",
      "description": "Missing argument `not_a_field` in function `ModelBase.__init__`",
      "line": 76,
      "name": "missing-argument",
      "stop_column": 23,
      "stop_line": 76
    },
    {
      "code": -2,
      "column": 18,
      "concise_description": "Unexpected keyword argument `id` in function `ModelBase.__init__`",
      "description": "Unexpected keyword argument `id` in function `ModelBase.__init__`",
      "line": 76,
      "name": "unexpected-keyword",
      "stop_column": 22,
      "stop_line": 76
    },
    {
      "code": -2,
      "column": 6,
      "concise_description": "`<` is not supported between `Customer2` and `Customer2`",
      "description": "`<` is not supported between `Customer2` and `Customer2`\n  Cannot find `__lt__` or `__gt__`",
      "line": 78,
      "name": "missing-attribute",
      "stop_column": 17,
      "stop_line": 78
    },
    {
      "code": -2,
      "column": 18,
      "concise_description": "Argument `Literal[0]` is not assignable to parameter `not_a_field` with type `str` in function `ModelBase.__init__`",
      "description": "Argument `Literal[0]` is not assignable to parameter `not_a_field` with type `str` in function `ModelBase.__init__`",
      "line": 82,
      "name": "bad-argument-type",
      "stop_column": 19,
      "stop_line": 82
    },
    {
      "code": -2,
      "column": 21,
      "concise_description": "Expected 1 positional argument, got 2 in function `ModelBase.__init__`",
      "description": "Expected 1 positional argument, got 2 in function `ModelBase.__init__`",
      "line": 82,
      "name": "bad-argument-type",
      "stop_column": 27,
      "stop_line": 82
    },
    {
      "code": -2,
      "column": 24,
      "concise_description": "Unexpected keyword argument `id` in function `object.__init__`",
      "description": "Unexpected keyword argument `id` in function `object.__init__`",
      "line": 106,
      "name": "unexpected-keyword",
      "stop_column": 28,
      "stop_line": 106
    },
    {
      "code": -2,
      "column": 18,
      "concise_description": "Unexpected keyword argument `id` in function `object.__init__`",
      "description": "Unexpected keyword argument `id` in function `object.__init__`",
      "line": 119,
      "name": "unexpected-keyword",
      "stop_column": 22,
      "stop_line": 119
    },
    {
      "code": -2,
      "column": 24,
      "concise_description": "Unexpected keyword argument `name` in function `object.__init__`",
      "description": "Unexpected keyword argument `name` in function `object.__init__`",
      "line": 119,
      "name": "unexpected-keyword",
      "stop_column": 33,
      "stop_line": 119
    }
  ],
  "conformance\\third_party\\dataclasses_transform_converter.py": [
    {
      "code": -2,
      "column": 39,
      "concise_description": "Argument `tuple[[S, T](*, converter: (S) -> T, default: S | None, default_factory: (() -> S) | None) -> T]` is not assignable to parameter `field_specifiers` with type `tuple[((...) -> Any) | type[Any], ...]` in function `typing.dataclass_transform`",
      "description": "Argument `tuple[[S, T](*, converter: (S) -> T, default: S | None, default_factory: (() -> S) | None) -> T]` is not assignable to parameter `field_specifiers` with type `tuple[((...) -> Any) | type[Any], ...]` in function `typing.dataclass_transform`",
      "line": 29,
      "name": "bad-argument-type",
      "stop_column": 53,
      "stop_line": 29
    },
    {
      "code": -2,
      "column": 41,
      "concise_description": "Argument `() -> int` is not assignable to parameter `converter` with type `(@_) -> @_` in function `model_field`",
      "description": "Argument `() -> int` is not assignable to parameter `converter` with type `(@_) -> @_` in function `model_field`",
      "line": 48,
      "name": "bad-argument-type",
      "stop_column": 55,
      "stop_line": 48
    },
    {
      "code": -2,
      "column": 41,
      "concise_description": "Argument `(*, x: int) -> int` is not assignable to parameter `converter` with type `(@_) -> @_` in function `model_field`",
      "description": "Argument `(*, x: int) -> int` is not assignable to parameter `converter` with type `(@_) -> @_` in function `model_field`",
      "line": 49,
      "name": "bad-argument-type",
      "stop_column": 55,
      "stop_line": 49
    },
    {
      "code": -2,
      "column": 5,
      "concise_description": "Expected 0 positional arguments, got 5 in function `object.__init__`",
      "description": "Expected 0 positional arguments, got 5 in function `object.__init__`",
      "line": 107,
      "name": "bad-argument-type",
      "stop_column": 6,
      "stop_line": 107
    },
    {
      "code": -2,
      "column": 5,
      "concise_description": "Expected 0 positional arguments, got 5 in function `object.__init__`",
      "description": "Expected 0 positional arguments, got 5 in function `object.__init__`",
      "line": 108,
      "name": "bad-argument-type",
      "stop_column": 9,
      "stop_line": 108
    },
    {
      "code": -2,
      "column": 5,
      "concise_description": "Expected 0 positional arguments, got 5 in function `object.__init__`",
      "description": "Expected 0 positional arguments, got 5 in function `object.__init__`",
      "line": 109,
      "name": "bad-argument-type",
      "stop_column": 9,
      "stop_line": 109
    },
    {
      "code": -2,
      "column": 11,
      "concise_description": "Expected 0 positional arguments, got 5 in function `object.__init__`",
      "description": "Expected 0 positional arguments, got 5 in function `object.__init__`",
      "line": 112,
      "name": "bad-argument-type",
      "stop_column": 15,
      "stop_line": 112
    },
    {
      "code": -2,
      "column": 14,
      "concise_description": "`Literal['f1']` is not assignable to attribute `field0` with type `int`",
      "description": "`Literal['f1']` is not assignable to attribute `field0` with type `int`",
      "line": 114,
      "name": "bad-assignment",
      "stop_column": 18,
      "stop_line": 114
    },
    {
      "code": -2,
      "column": 14,
      "concise_description": "`Literal['f6']` is not assignable to attribute `field3` with type `ConverterClass`",
      "description": "`Literal['f6']` is not assignable to attribute `field3` with type `ConverterClass`",
      "line": 115,
      "name": "bad-assignment",
      "stop_column": 18,
      "stop_line": 115
    },
    {
      "code": -2,
      "column": 14,
      "concise_description": "`Literal[b'f6']` is not assignable to attribute `field3` with type `ConverterClass`",
      "description": "`Literal[b'f6']` is not assignable to attribute `field3` with type `ConverterClass`",
      "line": 116,
      "name": "bad-assignment",
      "stop_column": 19,
      "stop_line": 116
    },
    {
      "code": -2,
      "column": 14,
      "concise_description": "`Literal[1]` is not assignable to attribute `field3` with type `ConverterClass`",
      "description": "`Literal[1]` is not assignable to attribute `field3` with type `ConverterClass`",
      "line": 119,
      "name": "bad-assignment",
      "stop_column": 15,
      "stop_line": 119
    },
    {
      "code": -2,
      "column": 11,
      "concise_description": "Expected 0 positional arguments, got 6 in function `object.__init__`",
      "description": "Expected 0 positional arguments, got 6 in function `object.__init__`",
      "line": 121,
      "name": "bad-argument-type",
      "stop_column": 15,
      "stop_line": 121
    },
    {
      "code": -2,
      "column": 67,
      "concise_description": "Argument `Literal[1]` is not assignable to parameter `default` with type `str | None` in function `model_field`",
      "description": "Argument `Literal[1]` is not assignable to parameter `default` with type `str | None` in function `model_field`",
      "line": 130,
      "name": "bad-argument-type",
      "stop_column": 68,
      "stop_line": 130
    },
    {
      "code": -2,
      "column": 75,
      "concise_description": "Argument `type[int]` is not assignable to parameter `default_factory` with type `(() -> str) | None` in function `model_field`",
      "description": "Argument `type[int]` is not assignable to parameter `default_factory` with type `(() -> str) | None` in function `model_field`",
      "line": 133,
      "name": "bad-argument-type",
      "stop_column": 78,
      "stop_line": 133
    }
  ],
  "conformance\\third_party\\dataclasses_transform_field.py": [
    {
      "code": -2,
      "column": 16,
      "concise_description": "Unexpected keyword argument `name` in function `object.__init__`",
      "description": "Unexpected keyword argument `name` in function `object.__init__`",
      "line": 60,
      "name": "unexpected-keyword",
      "stop_column": 25,
      "stop_line": 60
    },
    {
      "code": -2,
      "column": 16,
      "concise_description": "Unexpected keyword argument `id` in function `object.__init__`",
      "description": "Unexpected keyword argument `id` in function `object.__init__`",
      "line": 64,
      "name": "unexpected-keyword",
      "stop_column": 20,
      "stop_line": 64
    },
    {
      "code": -2,
      "column": 22,
      "concise_description": "Unexpected keyword argument `name` in function `object.__init__`",
      "description": "Unexpected keyword argument `name` in function `object.__init__`",
      "line": 64,
      "name": "unexpected-keyword",
      "stop_column": 31,
      "stop_line": 64
    },
    {
      "code": -2,
      "column": 16,
      "concise_description": "Expected 0 positional arguments, got 1 in function `object.__init__`",
      "description": "Expected 0 positional arguments, got 1 in function `object.__init__`",
      "line": 75,
      "name": "bad-argument-type",
      "stop_column": 17,
      "stop_line": 75
    },
    {
      "code": -2,
      "column": 16,
      "concise_description": "Unexpected keyword argument `name` in function `object.__init__`",
      "description": "Unexpected keyword argument `name` in function `object.__init__`",
      "line": 77,
      "name": "unexpected-keyword",
      "stop_column": 27,
      "stop_line": 77
    }
  ],
  "conformance\\third_party\\dataclasses_transform_func.py": [
    {
      "code": -2,
      "column": 18,
      "concise_description": "Unexpected keyword argument `id` in function `object.__init__`",
      "description": "Unexpected keyword argument `id` in function `object.__init__`",
      "line": 50,
      "name": "unexpected-keyword",
      "stop_column": 22,
      "stop_line": 50
    },
    {
      "code": -2,
      "column": 24,
      "concise_description": "Unexpected keyword argument `name` in function `object.__init__`",
      "description": "Unexpected keyword argument `name` in function `object.__init__`",
      "line": 50,
      "name": "unexpected-keyword",
      "stop_column": 34,
      "stop_line": 50
    },
    {
      "code": -2,
      "column": 18,
      "concise_description": "Expected 0 positional arguments, got 2 in function `object.__init__`",
      "description": "Expected 0 positional arguments, got 2 in function `object.__init__`",
      "line": 53,
      "name": "bad-argument-type",
      "stop_column": 19,
      "stop_line": 53
    },
    {
      "code": -2,
      "column": 13,
      "concise_description": "`Literal[3]` is not assignable to attribute `name` with type `str`",
      "description": "`Literal[3]` is not assignable to attribute `name` with type `str`",
      "line": 57,
      "name": "bad-assignment",
      "stop_column": 14,
      "stop_line": 57
    },
    {
      "code": -2,
      "column": 6,
      "concise_description": "`<` is not supported between `Customer1` and `Customer1`",
      "description": "`<` is not supported between `Customer1` and `Customer1`\n  Cannot find `__lt__` or `__gt__`",
      "line": 61,
      "name": "missing-attribute",
      "stop_column": 17,
      "stop_line": 61
    },
    {
      "code": -2,
      "column": 18,
      "concise_description": "Unexpected keyword argument `id` in function `object.__init__`",
      "description": "Unexpected keyword argument `id` in function `object.__init__`",
      "line": 65,
      "name": "unexpected-keyword",
      "stop_column": 22,
      "stop_line": 65
    },
    {
      "code": -2,
      "column": 24,
      "concise_description": "Unexpected keyword argument `name` in function `object.__init__`",
      "description": "Unexpected keyword argument `name` in function `object.__init__`",
      "line": 65,
      "name": "unexpected-keyword",
      "stop_column": 34,
      "stop_line": 65
    },
    {
      "code": -2,
      "column": 36,
      "concise_description": "Unexpected keyword argument `salary` in function `object.__init__`",
      "description": "Unexpected keyword argument `salary` in function `object.__init__`",
      "line": 65,
      "name": "unexpected-keyword",
      "stop_column": 48,
      "stop_line": 65
    },
    {
      "code": -2,
      "column": 18,
      "concise_description": "Unexpected keyword argument `id` in function `object.__init__`",
      "description": "Unexpected keyword argument `id` in function `object.__init__`",
      "line": 67,
      "name": "unexpected-keyword",
      "stop_column": 22,
      "stop_line": 67
    },
    {
      "code": -2,
      "column": 24,
      "concise_description": "Unexpected keyword argument `name` in function `object.__init__`",
      "description": "Unexpected keyword argument `name` in function `object.__init__`",
      "line": 67,
      "name": "unexpected-keyword",
      "stop_column": 35,
      "stop_line": 67
    },
    {
      "code": -2,
      "column": 18,
      "concise_description": "Expected 0 positional arguments, got 2 in function `object.__init__`",
      "description": "Expected 0 positional arguments, got 2 in function `object.__init__`",
      "line": 71,
      "name": "bad-argument-type",
      "stop_column": 19,
      "stop_line": 71
    },
    {
      "code": -2,
      "column": 6,
      "concise_description": "`<` is not supported between `Customer2` and `Customer2`",
      "description": "`<` is not supported between `Customer2` and `Customer2`\n  Cannot find `__lt__` or `__gt__`",
      "line": 73,
      "name": "missing-attribute",
      "stop_column": 17,
      "stop_line": 73
    },
    {
      "code": -2,
      "column": 18,
      "concise_description": "Unexpected keyword argument `id` in function `object.__init__`",
      "description": "Unexpected keyword argument `id` in function `object.__init__`",
      "line": 94,
      "name": "unexpected-keyword",
      "stop_column": 22,
      "stop_line": 94
    },
    {
      "code": -2,
      "column": 24,
      "concise_description": "Unexpected keyword argument `name` in function `object.__init__`",
      "description": "Unexpected keyword argument `name` in function `object.__init__`",
      "line": 94,
      "name": "unexpected-keyword",
      "stop_column": 33,
      "stop_line": 94
    }
  ],
  "conformance\\third_party\\dataclasses_transform_meta.py": [
    {
      "code": -2,
      "column": 18,
      "concise_description": "Unexpected keyword argument `id` in function `object.__init__`",
      "description": "Unexpected keyword argument `id` in function `object.__init__`",
      "line": 60,
      "name": "unexpected-keyword",
      "stop_column": 22,
      "stop_line": 60
    },
    {
      "code": -2,
      "column": 24,
      "concise_description": "Unexpected keyword argument `name` in function `object.__init__`",
      "description": "Unexpected keyword argument `name` in function `object.__init__`",
      "line": 60,
      "name": "unexpected-keyword",
      "stop_column": 34,
      "stop_line": 60
    },
    {
      "code": -2,
      "column": 36,
      "concise_description": "Unexpected keyword argument `other_name` in function `object.__init__`",
      "description": "Unexpected keyword argument `other_name` in function `object.__init__`",
      "line": 60,
      "name": "unexpected-keyword",
      "stop_column": 54,
      "stop_line": 60
    },
    {
      "code": -2,
      "column": 18,
      "concise_description": "Expected 0 positional arguments, got 2 in function `object.__init__`",
      "description": "Expected 0 positional arguments, got 2 in function `object.__init__`",
      "line": 66,
      "name": "bad-argument-type",
      "stop_column": 19,
      "stop_line": 66
    },
    {
      "code": -2,
      "column": 18,
      "concise_description": "Unexpected keyword argument `id` in function `object.__init__`",
      "description": "Unexpected keyword argument `id` in function `object.__init__`",
      "line": 69,
      "name": "unexpected-keyword",
      "stop_column": 22,
      "stop_line": 69
    },
    {
      "code": -2,
      "column": 24,
      "concise_description": "Unexpected keyword argument `name` in function `object.__init__`",
      "description": "Unexpected keyword argument `name` in function `object.__init__`",
      "line": 69,
      "name": "unexpected-keyword",
      "stop_column": 35,
      "stop_line": 69
    },
    {
      "code": -2,
      "column": 6,
      "concise_description": "`<` is not supported between `Customer1` and `Customer1`",
      "description": "`<` is not supported between `Customer1` and `Customer1`\n  Cannot find `__lt__` or `__gt__`",
      "line": 73,
      "name": "missing-attribute",
      "stop_column": 17,
      "stop_line": 73
    },
    {
      "code": -2,
      "column": 18,
      "concise_description": "Unexpected keyword argument `id` in function `object.__init__`",
      "description": "Unexpected keyword argument `id` in function `object.__init__`",
      "line": 75,
      "name": "unexpected-keyword",
      "stop_column": 22,
      "stop_line": 75
    },
    {
      "code": -2,
      "column": 24,
      "concise_description": "Unexpected keyword argument `name` in function `object.__init__`",
      "description": "Unexpected keyword argument `name` in function `object.__init__`",
      "line": 75,
      "name": "unexpected-keyword",
      "stop_column": 35,
      "stop_line": 75
    },
    {
      "code": -2,
      "column": 18,
      "concise_description": "Unexpected keyword argument `id` in function `object.__init__`",
      "description": "Unexpected keyword argument `id` in function `object.__init__`",
      "line": 77,
      "name": "unexpected-keyword",
      "stop_column": 22,
      "stop_line": 77
    },
    {
      "code": -2,
      "column": 6,
      "concise_description": "`<` is not supported between `Customer2` and `Customer2`",
      "description": "`<` is not supported between `Customer2` and `Customer2`\n  Cannot find `__lt__` or `__gt__`",
      "line": 79,
      "name": "missing-attribute",
      "stop_column": 17,
      "stop_line": 79
    },
    {
      "code": -2,
      "column": 18,
      "concise_description": "Expected 0 positional arguments, got 2 in function `object.__init__`",
      "description": "Expected 0 positional arguments, got 2 in function `object.__init__`",
      "line": 83,
      "name": "bad-argument-type",
      "stop_column": 19,
      "stop_line": 83
    },
    {
      "code": -2,
      "column": 18,
      "concise_description": "Unexpected keyword argument `id` in function `object.__init__`",
      "description": "Unexpected keyword argument `id` in function `object.__init__`",
      "line": 100,
      "name": "unexpected-keyword",
      "stop_column": 22,
      "stop_line": 100
    },
    {
      "code": -2,
      "column": 24,
      "concise_description": "Unexpected keyword argument `name` in function `object.__init__`",
      "description": "Unexpected keyword argument `name` in function `object.__init__`",
      "line": 100,
      "name": "unexpected-keyword",
      "stop_column": 33,
      "stop_line": 100
    }
  ],
  "conformance\\third_party\\dataclasses_usage.py": [
    {
      "code": -2,
      "column": 19,
      "concise_description": "Missing argument `unit_price` in function `InventoryItem.__init__`",
      "description": "Missing argument `unit_price` in function `InventoryItem.__init__`",
      "line": 50,
      "name": "missing-argument",
      "stop_column": 27,
      "stop_line": 50
    },
    {
      "code": -2,
      "column": 28,
      "concise_description": "Argument `Literal['price']` is not assignable to parameter `unit_price` with type `float` in function `InventoryItem.__init__`",
      "description": "Argument `Literal['price']` is not assignable to parameter `unit_price` with type `float` in function `InventoryItem.__init__`",
      "line": 51,
      "name": "bad-argument-type",
      "stop_column": 35,
      "stop_line": 51
    },
    {
      "code": -2,
      "column": 36,
      "concise_description": "Expected 3 positional arguments, got 4 in function `InventoryItem.__init__`",
      "description": "Expected 3 positional arguments, got 4 in function `InventoryItem.__init__`",
      "line": 52,
      "name": "bad-argument-type",
      "stop_column": 37,
      "stop_line": 52
    },
    {
      "code": -2,
      "column": 13,
      "concise_description": "Expected 1 positional argument, got 2 in function `DC4.__init__`",
      "description": "Expected 1 positional argument, got 2 in function `DC4.__init__`",
      "line": 83,
      "name": "bad-argument-type",
      "stop_column": 14,
      "stop_line": 83
    },
    {
      "code": -2,
      "column": 14,
      "concise_description": "`Self@str` is not assignable to `int`",
      "description": "`Self@str` is not assignable to `int`",
      "line": 88,
      "name": "bad-assignment",
      "stop_column": 40,
      "stop_line": 88
    },
    {
      "code": -2,
      "column": 8,
      "concise_description": "Expected 1 positional argument, got 2 in function `DC7.__init__`",
      "description": "Expected 1 positional argument, got 2 in function `DC7.__init__`",
      "line": 127,
      "name": "bad-argument-type",
      "stop_column": 9,
      "stop_line": 127
    },
    {
      "code": -2,
      "column": 4,
      "concise_description": "Missing argument `y` in function `DC8.__init__`",
      "description": "Missing argument `y` in function `DC8.__init__`",
      "line": 130,
      "name": "missing-argument",
      "stop_column": 7,
      "stop_line": 130
    },
    {
      "code": -2,
      "column": 6,
      "concise_description": "Expected 0 positional arguments, got 1 in function `object.__init__`",
      "description": "Expected 0 positional arguments, got 1 in function `object.__init__`",
      "line": 179,
      "name": "bad-argument-type",
      "stop_column": 7,
      "stop_line": 179
    }
  ],
  "conformance\\third_party\\directives_assert_type.py": [
    {
      "code": -2,
      "column": 16,
      "concise_description": "assert_type(int | str, int) failed",
      "description": "assert_type(int | str, int) failed",
      "line": 27,
      "name": "assert-type",
      "stop_column": 24,
      "stop_line": 27
    },
    {
      "code": -2,
      "column": 16,
      "concise_description": "assert_type(Any, int) failed",
      "description": "assert_type(Any, int) failed",
      "line": 28,
      "name": "assert-type",
      "stop_column": 24,
      "stop_line": 28
    },
    {
      "code": -2,
      "column": 16,
      "concise_description": "assert_type(Literal[4], int) failed",
      "description": "assert_type(Literal[4], int) failed",
      "line": 29,
      "name": "assert-type",
      "stop_column": 24,
      "stop_line": 29
    },
    {
      "code": -2,
      "column": 16,
      "concise_description": "assert_type needs 2 positional arguments, got 0",
      "description": "assert_type needs 2 positional arguments, got 0",
      "line": 31,
      "name": "bad-argument-count",
      "stop_column": 18,
      "stop_line": 31
    },
    {
      "code": -2,
      "column": 16,
      "concise_description": "assert_type(Literal[''], int) failed",
      "description": "assert_type(Literal[''], int) failed",
      "line": 32,
      "name": "assert-type",
      "stop_column": 25,
      "stop_line": 32
    },
    {
      "code": -2,
      "column": 16,
      "concise_description": "assert_type needs 2 positional arguments, got 3",
      "description": "assert_type needs 2 positional arguments, got 3",
      "line": 33,
      "name": "bad-argument-count",
      "stop_column": 33,
      "stop_line": 33
    }
  ],
  "conformance\\third_party\\directives_cast.py": [
    {
      "code": -2,
      "column": 12,
      "concise_description": "`typing.cast` missing required argument `typ`",
      "description": "`typing.cast` missing required argument `typ`",
      "line": 15,
      "name": "missing-argument",
      "stop_column": 14,
      "stop_line": 15
    },
    {
      "code": -2,
      "column": 12,
      "concise_description": "`typing.cast` missing required argument `val`",
      "description": "`typing.cast` missing required argument `val`",
      "line": 15,
      "name": "missing-argument",
      "stop_column": 14,
      "stop_line": 15
    },
    {
      "code": -2,
      "column": 12,
      "concise_description": "First argument to `typing.cast` must be a type",
      "description": "First argument to `typing.cast` must be a type",
      "line": 16,
      "name": "bad-argument-type",
      "stop_column": 19,
      "stop_line": 16
    },
    {
      "code": -2,
      "column": 12,
      "concise_description": "`typing.cast` expected 2 arguments, got 3",
      "description": "`typing.cast` expected 2 arguments, got 3",
      "line": 17,
      "name": "bad-argument-count",
      "stop_column": 25,
      "stop_line": 17
    }
  ],
  "conformance\\third_party\\directives_deprecated.py": [
    {
      "code": -2,
      "column": 23,
      "concise_description": "Call to deprecated function `_directives_deprecated_library.norwegian_blue`",
      "description": "Call to deprecated function `_directives_deprecated_library.norwegian_blue`",
      "line": 24,
      "name": "deprecated",
      "stop_column": 26,
      "stop_line": 24
    },
    {
      "code": -2,
      "column": 6,
      "concise_description": "Call to deprecated function `lorem`",
      "description": "Call to deprecated function `lorem`",
      "line": 69,
      "name": "deprecated",
      "stop_column": 8,
      "stop_line": 69
    }
  ],
  "conformance\\third_party\\directives_no_type_check.py": [
    {
      "code": -2,
      "column": 14,
      "concise_description": "`Literal['']` is not assignable to `int`",
      "description": "`Literal['']` is not assignable to `int`",
      "line": 15,
      "name": "bad-assignment",
      "stop_column": 16,
      "stop_line": 15
    },
    {
      "code": -2,
      "column": 7,
      "concise_description": "Argument `Literal[b'invalid']` is not assignable to parameter `a` with type `int` in function `func1`",
      "description": "Argument `Literal[b'invalid']` is not assignable to parameter `a` with type `int` in function `func1`",
      "line": 29,
      "name": "bad-argument-type",
      "stop_column": 17,
      "stop_line": 29
    },
    {
      "code": -2,
      "column": 19,
      "concise_description": "Argument `Literal[b'arguments']` is not assignable to parameter `b` with type `str` in function `func1`",
      "description": "Argument `Literal[b'arguments']` is not assignable to parameter `b` with type `str` in function `func1`",
      "line": 29,
      "name": "bad-argument-type",
      "stop_column": 31,
      "stop_line": 29
    },
    {
      "code": -2,
      "column": 6,
      "concise_description": "Missing argument `a` in function `func1`",
      "description": "Missing argument `a` in function `func1`",
      "line": 32,
      "name": "missing-argument",
      "stop_column": 8,
      "stop_line": 32
    },
    {
      "code": -2,
      "column": 6,
      "concise_description": "Missing argument `b` in function `func1`",
      "description": "Missing argument `b` in function `func1`",
      "line": 32,
      "name": "missing-argument",
      "stop_column": 8,
      "stop_line": 32
    }
  ],
  "conformance\\third_party\\directives_reveal_type.py": [
    {
      "code": -2,
      "column": 16,
      "concise_description": "revealed type: int | str",
      "description": "revealed type: int | str",
      "line": 14,
      "name": "reveal-type",
      "stop_column": 19,
      "stop_line": 14
    },
    {
      "code": -2,
      "column": 16,
      "concise_description": "revealed type: list[int]",
      "description": "revealed type: list[int]",
      "line": 15,
      "name": "reveal-type",
      "stop_column": 19,
      "stop_line": 15
    },
    {
      "code": -2,
      "column": 16,
      "concise_description": "revealed type: Any",
      "description": "revealed type: Any",
      "line": 16,
      "name": "reveal-type",
      "stop_column": 19,
      "stop_line": 16
    },
    {
      "code": -2,
      "column": 16,
      "concise_description": "revealed type: ForwardReference",
      "description": "revealed type: ForwardReference",
      "line": 17,
      "name": "reveal-type",
      "stop_column": 19,
      "stop_line": 17
    },
    {
      "code": -2,
      "column": 16,
      "concise_description": "reveal_type needs 1 positional argument, got 0",
      "description": "reveal_type needs 1 positional argument, got 0",
      "line": 19,
      "name": "bad-argument-count",
      "stop_column": 18,
      "stop_line": 19
    },
    {
      "code": -2,
      "column": 16,
      "concise_description": "reveal_type needs 1 positional argument, got 2",
      "description": "reveal_type needs 1 positional argument, got 2",
      "line": 20,
      "name": "bad-argument-count",
      "stop_column": 22,
      "stop_line": 20
    }
  ],
  "conformance\\third_party\\directives_type_checking.py": [],
  "conformance\\third_party\\directives_type_ignore.py": [],
  "conformance\\third_party\\directives_type_ignore_file1.py": [],
  "conformance\\third_party\\directives_type_ignore_file2.py": [
    {
      "code": -2,
      "column": 10,
      "concise_description": "`Literal['']` is not assignable to `int`",
      "description": "`Literal['']` is not assignable to `int`",
      "line": 14,
      "name": "bad-assignment",
      "stop_column": 12,
      "stop_line": 14
    }
  ],
  "conformance\\third_party\\directives_version_platform.py": [
    {
      "code": -2,
      "column": 17,
      "concise_description": "`Literal['']` is not assignable to `int`",
      "description": "`Literal['']` is not assignable to `int`",
      "line": 40,
      "name": "bad-assignment",
      "stop_column": 19,
      "stop_line": 40
    },
    {
      "code": -2,
      "column": 17,
      "concise_description": "`Literal['']` is not assignable to `int`",
      "description": "`Literal['']` is not assignable to `int`",
      "line": 45,
      "name": "bad-assignment",
      "stop_column": 19,
      "stop_line": 45
    }
  ],
  "conformance\\third_party\\enums_behaviors.py": [
    {
      "code": -2,
      "column": 14,
      "concise_description": "Type `type[Color]` is not iterable",
      "description": "Type `type[Color]` is not iterable\n  Argument `int` is not assignable to parameter `name` with type `str` in function `enum.EnumMeta.__getitem__`",
      "line": 19,
      "name": "bad-argument-type",
      "stop_column": 19,
      "stop_line": 19
    },
    {
      "code": -2,
      "column": 16,
      "concise_description": "assert_type(Any, Color) failed",
      "description": "assert_type(Any, Color) failed",
      "line": 20,
      "name": "assert-type",
      "stop_column": 30,
      "stop_line": 20
    },
    {
      "code": -2,
      "column": 12,
      "concise_description": "assert_type(Literal[Color.RED], Color) failed",
      "description": "assert_type(Literal[Color.RED], Color) failed",
      "line": 26,
      "name": "assert-type",
      "stop_column": 33,
      "stop_line": 26
    }
  ],
  "conformance\\third_party\\enums_definition.py": [],
  "conformance\\third_party\\enums_expansion.py": [
    {
      "code": -2,
      "column": 20,
      "concise_description": "assert_type(CustomFlags, Literal[CustomFlags.FLAG3]) failed",
      "description": "assert_type(CustomFlags, Literal[CustomFlags.FLAG3]) failed",
      "line": 53,
      "name": "assert-type",
      "stop_column": 51,
      "stop_line": 53
    }
  ],
  "conformance\\third_party\\enums_member_names.py": [
    {
      "code": -2,
      "column": 16,
      "concise_description": "assert_type(str, Literal['BLUE', 'GREEN', 'RED']) failed",
      "description": "assert_type(str, Literal['BLUE', 'GREEN', 'RED']) failed",
      "line": 30,
      "name": "assert-type",
      "stop_column": 65,
      "stop_line": 30
    }
  ],
  "conformance\\third_party\\enums_member_values.py": [
    {
      "code": -2,
      "column": 12,
      "concise_description": "assert_type(int, Literal[1]) failed",
      "description": "assert_type(int, Literal[1]) failed",
      "line": 21,
      "name": "assert-type",
      "stop_column": 43,
      "stop_line": 21
    },
    {
      "code": -2,
      "column": 12,
      "concise_description": "assert_type(int, Literal[1]) failed",
      "description": "assert_type(int, Literal[1]) failed",
      "line": 22,
      "name": "assert-type",
      "stop_column": 41,
      "stop_line": 22
    },
    {
      "code": -2,
      "column": 16,
      "concise_description": "assert_type(int, Literal[1, 3]) failed",
      "description": "assert_type(int, Literal[1, 3]) failed",
      "line": 26,
      "name": "assert-type",
      "stop_column": 50,
      "stop_line": 26
    },
    {
      "code": -2,
      "column": 16,
      "concise_description": "assert_type(Any, Literal[1, 2, 3]) failed",
      "description": "assert_type(Any, Literal[1, 2, 3]) failed",
      "line": 30,
      "name": "assert-type",
      "stop_column": 51,
      "stop_line": 30
    },
    {
      "code": -2,
      "column": 12,
      "concise_description": "assert_type(tuple[Literal[1], float, float], Literal[1]) failed",
      "description": "assert_type(tuple[Literal[1], float, float], Literal[1]) failed",
      "line": 54,
      "name": "assert-type",
      "stop_column": 46,
      "stop_line": 54
    },
    {
      "code": -2,
      "column": 12,
      "concise_description": "assert_type(auto, Literal[1]) failed",
      "description": "assert_type(auto, Literal[1]) failed",
      "line": 68,
      "name": "assert-type",
      "stop_column": 42,
      "stop_line": 68
    },
    {
      "code": -2,
      "column": 5,
      "concise_description": "The value for enum member `GREEN` must match the annotation of the _value_ attribute",
      "description": "The value for enum member `GREEN` must match the annotation of the _value_ attribute",
      "line": 78,
      "name": "bad-assignment",
      "stop_column": 10,
      "stop_line": 78
    },
    {
      "code": -2,
      "column": 24,
      "concise_description": "`int` is not assignable to attribute `_value_` with type `str`",
      "description": "`int` is not assignable to attribute `_value_` with type `str`",
      "line": 85,
      "name": "bad-assignment",
      "stop_column": 29,
      "stop_line": 85
    },
    {
      "code": -2,
      "column": 12,
      "concise_description": "assert_type(Ellipsis, int) failed",
      "description": "assert_type(Ellipsis, int) failed",
      "line": 96,
      "name": "assert-type",
      "stop_column": 41,
      "stop_line": 96
    }
  ],
  "conformance\\third_party\\enums_members.py": [
    {
      "code": -2,
      "column": 12,
      "concise_description": "assert_type(Any, str) failed",
      "description": "assert_type(Any, str) failed",
      "line": 27,
      "name": "assert-type",
      "stop_column": 28,
      "stop_line": 27
    },
    {
      "code": -2,
      "column": 13,
      "concise_description": "Instance-only attribute `genus` of class `Pet` is not visible on the class",
      "description": "Instance-only attribute `genus` of class `Pet` is not visible on the class",
      "line": 27,
      "name": "missing-attribute",
      "stop_column": 22,
      "stop_line": 27
    },
    {
      "code": -2,
      "column": 12,
      "concise_description": "assert_type(Any, str) failed",
      "description": "assert_type(Any, str) failed",
      "line": 28,
      "name": "assert-type",
      "stop_column": 30,
      "stop_line": 28
    },
    {
      "code": -2,
      "column": 13,
      "concise_description": "Instance-only attribute `species` of class `Pet` is not visible on the class",
      "description": "Instance-only attribute `species` of class `Pet` is not visible on the class",
      "line": 28,
      "name": "missing-attribute",
      "stop_column": 24,
      "stop_line": 28
    },
    {
      "code": -2,
      "column": 5,
      "concise_description": "Enum member `DOG` may not be annotated directly. Instead, annotate the _value_ attribute.",
      "description": "Enum member `DOG` may not be annotated directly. Instead, annotate the _value_ attribute.",
      "line": 50,
      "name": "invalid-annotation",
      "stop_column": 8,
      "stop_line": 50
    },
    {
      "code": -2,
      "column": 12,
      "concise_description": "assert_type((x: Any) -> str, Any) failed",
      "description": "assert_type((x: Any) -> str, Any) failed",
      "line": 82,
      "name": "assert-type",
      "stop_column": 53,
      "stop_line": 82
    },
    {
      "code": -2,
      "column": 37,
      "concise_description": "`Pet4.converter` is not a valid enum member",
      "description": "`Pet4.converter` is not a valid enum member",
      "line": 82,
      "name": "invalid-literal",
      "stop_column": 51,
      "stop_line": 82
    },
    {
      "code": -2,
      "column": 12,
      "concise_description": "assert_type((x: int) -> int, Any) failed",
      "description": "assert_type((x: int) -> int, Any) failed",
      "line": 83,
      "name": "assert-type",
      "stop_column": 53,
      "stop_line": 83
    },
    {
      "code": -2,
      "column": 37,
      "concise_description": "`Pet4.transform` is not a valid enum member",
      "description": "`Pet4.transform` is not a valid enum member",
      "line": 83,
      "name": "invalid-literal",
      "stop_column": 51,
      "stop_line": 83
    },
    {
      "code": -2,
      "column": 12,
      "concise_description": "assert_type((self: Self) -> str, Any) failed",
      "description": "assert_type((self: Self) -> str, Any) failed",
      "line": 84,
      "name": "assert-type",
      "stop_column": 49,
      "stop_line": 84
    },
    {
      "code": -2,
      "column": 35,
      "concise_description": "`Pet4.species` is not a valid enum member",
      "description": "`Pet4.species` is not a valid enum member",
      "line": 84,
      "name": "invalid-literal",
      "stop_column": 47,
      "stop_line": 84
    },
    {
      "code": -2,
      "column": 12,
      "concise_description": "assert_type((self: Self) -> None, Any) failed",
      "description": "assert_type((self: Self) -> None, Any) failed",
      "line": 85,
      "name": "assert-type",
      "stop_column": 45,
      "stop_line": 85
    },
    {
      "code": -2,
      "column": 33,
      "concise_description": "`Pet4.speak` is not a valid enum member",
      "description": "`Pet4.speak` is not a valid enum member",
      "line": 85,
      "name": "invalid-literal",
      "stop_column": 43,
      "stop_line": 85
    },
    {
      "code": -2,
      "column": 12,
      "concise_description": "assert_type(Literal[TrafficLight.AMBER], Literal[TrafficLight.YELLOW]) failed",
      "description": "assert_type(Literal[TrafficLight.AMBER], Literal[TrafficLight.YELLOW]) failed",
      "line": 100,
      "name": "assert-type",
      "stop_column": 62,
      "stop_line": 100
    },
    {
      "code": -2,
      "column": 12,
      "concise_description": "assert_type(nonmember[int], Any) failed",
      "description": "assert_type(nonmember[int], Any) failed",
      "line": 116,
      "name": "assert-type",
      "stop_column": 43,
      "stop_line": 116
    },
    {
      "code": -2,
      "column": 32,
      "concise_description": "`Example.b` is not a valid enum member",
      "description": "`Example.b` is not a valid enum member",
      "line": 116,
      "name": "invalid-literal",
      "stop_column": 41,
      "stop_line": 116
    },
    {
      "code": -2,
      "column": 9,
      "concise_description": "Could not find name `reveal_type`",
      "description": "Could not find name `reveal_type`",
      "line": 128,
      "name": "unknown-name",
      "stop_column": 20,
      "stop_line": 128
    },
    {
      "code": -2,
      "column": 20,
      "concise_description": "revealed type: int",
      "description": "revealed type: int",
      "line": 128,
      "name": "reveal-type",
      "stop_column": 34,
      "stop_line": 128
    },
    {
      "code": -2,
      "column": 20,
      "concise_description": "assert_type(int, Any) failed",
      "description": "assert_type(int, Any) failed",
      "line": 129,
      "name": "assert-type",
      "stop_column": 57,
      "stop_line": 129
    },
    {
      "code": -2,
      "column": 43,
      "concise_description": "`Example2.__B` is not a valid enum member",
      "description": "`Example2.__B` is not a valid enum member",
      "line": 129,
      "name": "invalid-literal",
      "stop_column": 55,
      "stop_line": 129
    },
    {
      "code": -2,
      "column": 12,
      "concise_description": "assert_type(Literal[Pet5.DOG], int) failed",
      "description": "assert_type(Literal[Pet5.DOG], int) failed",
      "line": 146,
      "name": "assert-type",
      "stop_column": 27,
      "stop_line": 146
    },
    {
      "code": -2,
      "column": 12,
      "concise_description": "assert_type(Literal[Pet5.FISH], int) failed",
      "description": "assert_type(Literal[Pet5.FISH], int) failed",
      "line": 147,
      "name": "assert-type",
      "stop_column": 28,
      "stop_line": 147
    }
  ],
  "conformance\\third_party\\exceptions_context_managers.py": [
    {
      "code": -2,
      "column": 16,
      "concise_description": "assert_type(str, int | str) failed",
      "description": "assert_type(str, int | str) failed",
      "line": 50,
      "name": "assert-type",
      "stop_column": 30,
      "stop_line": 50
    },
    {
      "code": -2,
      "column": 16,
      "concise_description": "assert_type(str, int | str) failed",
      "description": "assert_type(str, int | str) failed",
      "line": 57,
      "name": "assert-type",
      "stop_column": 30,
      "stop_line": 57
    }
  ],
  "conformance\\third_party\\generics_base_class.py": [
    {
      "code": -2,
      "column": 26,
      "concise_description": "Argument `SymbolTable` is not assignable to parameter `x` with type `dict[str, list[object]]` in function `takes_dict_incorrect`",
      "description": "Argument `SymbolTable` is not assignable to parameter `x` with type `dict[str, list[object]]` in function `takes_dict_incorrect`",
      "line": 26,
      "name": "bad-argument-type",
      "stop_column": 27,
      "stop_line": 26
    },
    {
      "code": -2,
      "column": 14,
      "concise_description": "`Generic` is not allowed in this context",
      "description": "`Generic` is not allowed in this context",
      "line": 29,
      "name": "invalid-annotation",
      "stop_column": 24,
      "stop_line": 29
    },
    {
      "code": -2,
      "column": 8,
      "concise_description": "Expected a type argument for `Generic`",
      "description": "Expected a type argument for `Generic`",
      "line": 30,
      "name": "invalid-annotation",
      "stop_column": 15,
      "stop_line": 30
    },
    {
      "code": -2,
      "column": 22,
      "concise_description": "Expected 1 type argument for `LinkedList`, got 2",
      "description": "Expected 1 type argument for `LinkedList`, got 2",
      "line": 49,
      "name": "bad-specialization",
      "stop_column": 42,
      "stop_line": 49
    },
    {
      "code": -2,
      "column": 18,
      "concise_description": "Expected 1 type argument for `MyDict`, got 2",
      "description": "Expected 1 type argument for `MyDict`, got 2",
      "line": 61,
      "name": "bad-specialization",
      "stop_column": 34,
      "stop_line": 61
    }
  ],
  "conformance\\third_party\\generics_basic.py": [
    {
      "code": -2,
      "column": 12,
      "concise_description": "`+` is not supported between `AnyStr` and `AnyStr`",
      "description": "`+` is not supported between `AnyStr` and `AnyStr`\n  TODO: Expr::binop_infer attribute base undefined for type: AnyStr (trying to access __add__)",
      "line": 34,
      "name": "internal-error",
      "stop_column": 17,
      "stop_line": 34
    },
    {
      "code": -2,
      "column": 15,
      "concise_description": "Argument `bytes` is not assignable to parameter `y` with type `str` in function `concat`",
      "description": "Argument `bytes` is not assignable to parameter `y` with type `str` in function `concat`",
      "line": 40,
      "name": "bad-argument-type",
      "stop_column": 16,
      "stop_line": 40
    },
    {
      "code": -2,
      "column": 15,
      "concise_description": "Argument `str` is not assignable to parameter `y` with type `bytes` in function `concat`",
      "description": "Argument `str` is not assignable to parameter `y` with type `bytes` in function `concat`",
      "line": 41,
      "name": "bad-argument-type",
      "stop_column": 16,
      "stop_line": 41
    },
    {
      "code": -2,
      "column": 53,
      "concise_description": "Type variable bounds and constraints must be concrete",
      "description": "Type variable bounds and constraints must be concrete",
      "line": 55,
      "name": "invalid-annotation",
      "stop_column": 60,
      "stop_line": 55
    },
    {
      "code": -2,
      "column": 16,
      "concise_description": "assert_type(MyStr, str) failed",
      "description": "assert_type(MyStr, str) failed",
      "line": 67,
      "name": "assert-type",
      "stop_column": 35,
      "stop_line": 67
    },
    {
      "code": -2,
      "column": 16,
      "concise_description": "assert_type(MyStr, str) failed",
      "description": "assert_type(MyStr, str) failed",
      "line": 68,
      "name": "assert-type",
      "stop_column": 35,
      "stop_line": 68
    },
    {
      "code": -2,
      "column": 27,
      "concise_description": "Argument `str` is not assignable to parameter `y` with type `MyStr` in function `concat`",
      "description": "Argument `str` is not assignable to parameter `y` with type `MyStr` in function `concat`",
      "line": 68,
      "name": "bad-argument-type",
      "stop_column": 28,
      "stop_line": 68
    },
    {
      "code": -2,
      "column": 15,
      "concise_description": "Argument `bytes` is not assignable to parameter `y` with type `MyStr` in function `concat`",
      "description": "Argument `bytes` is not assignable to parameter `y` with type `MyStr` in function `concat`",
      "line": 69,
      "name": "bad-argument-type",
      "stop_column": 16,
      "stop_line": 69
    },
    {
      "code": -2,
      "column": 8,
      "concise_description": "Cannot index into `MyMap1[str, int]`",
      "description": "Cannot index into `MyMap1[str, int]`\n  Argument `Literal[0]` is not assignable to parameter `key` with type `str` in function `typing.Mapping.__getitem__`",
      "line": 157,
      "name": "bad-argument-type",
      "stop_column": 9,
      "stop_line": 157
    },
    {
      "code": -2,
      "column": 8,
      "concise_description": "Cannot index into `MyMap2[int, str]`",
      "description": "Cannot index into `MyMap2[int, str]`\n  Argument `Literal[0]` is not assignable to parameter `key` with type `str` in function `typing.Mapping.__getitem__`",
      "line": 158,
      "name": "bad-argument-type",
      "stop_column": 9,
      "stop_line": 158
    },
    {
      "code": -2,
      "column": 7,
      "concise_description": "Expected a type variable, got `int`",
      "description": "Expected a type variable, got `int`",
      "line": 162,
      "name": "invalid-type-var",
      "stop_column": 11,
      "stop_line": 162
    },
    {
      "code": -2,
      "column": 7,
      "concise_description": "Expected a type variable, got `int`",
      "description": "Expected a type variable, got `int`",
      "line": 163,
      "name": "invalid-type-var",
      "stop_column": 11,
      "stop_line": 163
    },
    {
      "code": -2,
      "column": 7,
      "concise_description": "Class `Bad3` uses type variables not specified in `Generic` or `Protocol` base",
      "description": "Class `Bad3` uses type variables not specified in `Generic` or `Protocol` base",
      "line": 171,
      "name": "invalid-type-var",
      "stop_column": 11,
      "stop_line": 171
    },
    {
      "code": -2,
      "column": 7,
      "concise_description": "Class `Bad4` uses type variables not specified in `Generic` or `Protocol` base",
      "description": "Class `Bad4` uses type variables not specified in `Generic` or `Protocol` base",
      "line": 172,
      "name": "invalid-type-var",
      "stop_column": 11,
      "stop_line": 172
    },
    {
      "code": -2,
      "column": 7,
      "concise_description": "Metaclass may not be an unbound generic",
      "description": "Metaclass may not be an unbound generic",
      "line": 208,
      "name": "invalid-inheritance",
      "stop_column": 26,
      "stop_line": 208
    }
  ],
  "conformance\\third_party\\generics_defaults.py": [
    {
      "code": -2,
      "column": 7,
      "concise_description": "Type parameter `T` without a default cannot follow type parameter `DefaultStrT` with a default",
      "description": "Type parameter `T` without a default cannot follow type parameter `DefaultStrT` with a default",
      "line": 24,
      "name": "invalid-type-var",
      "stop_column": 31,
      "stop_line": 24
    },
    {
      "code": -2,
      "column": 1,
      "concise_description": "Expected 5 type arguments for `AllTheDefaults`, got 1",
      "description": "Expected 5 type arguments for `AllTheDefaults`, got 1",
      "line": 50,
      "name": "bad-specialization",
      "stop_column": 20,
      "stop_line": 50
    },
    {
      "code": -2,
      "column": 51,
      "concise_description": "Expected default `int` of `Invalid1` to be assignable to the upper bound of `str`",
      "description": "Expected default `int` of `Invalid1` to be assignable to the upper bound of `str`",
      "line": 104,
      "name": "invalid-type-var",
      "stop_column": 54,
      "stop_line": 104
    },
    {
      "code": -2,
      "column": 52,
      "concise_description": "Expected default `int` of `Invalid2` to be one of the following constraints: `float`, `str`",
      "description": "Expected default `int` of `Invalid2` to be one of the following constraints: `float`, `str`",
      "line": 111,
      "name": "invalid-type-var",
      "stop_column": 55,
      "stop_line": 111
    },
    {
      "code": -2,
      "column": 12,
      "concise_description": "assert_type(Any, int) failed",
      "description": "assert_type(Any, int) failed",
      "line": 127,
      "name": "assert-type",
      "stop_column": 27,
      "stop_line": 127
    },
    {
      "code": -2,
      "column": 7,
      "concise_description": "TypeVar `T5` with a default cannot follow TypeVarTuple `Ts`",
      "description": "TypeVar `T5` with a default cannot follow TypeVarTuple `Ts`",
      "line": 138,
      "name": "invalid-type-var",
      "stop_column": 11,
      "stop_line": 138
    },
    {
      "code": -2,
      "column": 12,
      "concise_description": "assert_type([DefaultIntT](Foo7[DefaultIntT]) -> Foo7[DefaultIntT], (Foo7[int]) -> Foo7[int]) failed",
      "description": "assert_type([DefaultIntT](Foo7[DefaultIntT]) -> Foo7[DefaultIntT], (Foo7[int]) -> Foo7[int]) failed",
      "line": 166,
      "name": "assert-type",
      "stop_column": 57,
      "stop_line": 166
    },
    {
      "code": -2,
      "column": 12,
      "concise_description": "assert_type(Any, int) failed",
      "description": "assert_type(Any, int) failed",
      "line": 167,
      "name": "assert-type",
      "stop_column": 28,
      "stop_line": 167
    },
    {
      "code": -2,
      "column": 13,
      "concise_description": "Instance-only attribute `attr` of class `Foo7` is not visible on the class",
      "description": "Instance-only attribute `attr` of class `Foo7` is not visible on the class",
      "line": 167,
      "name": "missing-attribute",
      "stop_column": 22,
      "stop_line": 167
    }
  ],
  "conformance\\third_party\\generics_defaults_referential.py": [
    {
      "code": -2,
      "column": 13,
      "concise_description": "Argument `Literal['']` is not assignable to parameter `b` with type `int` in function `Foo.__init__`",
      "description": "Argument `Literal['']` is not assignable to parameter `b` with type `int` in function `Foo.__init__`",
      "line": 36,
      "name": "bad-argument-type",
      "stop_column": 15,
      "stop_line": 36
    },
    {
      "code": -2,
      "column": 10,
      "concise_description": "Argument `Literal['']` is not assignable to parameter `a` with type `int` in function `Foo.__init__`",
      "description": "Argument `Literal['']` is not assignable to parameter `a` with type `int` in function `Foo.__init__`",
      "line": 37,
      "name": "bad-argument-type",
      "stop_column": 12,
      "stop_line": 37
    },
    {
      "code": -2,
      "column": 7,
      "concise_description": "Default of type parameter `Start2T` refers to out-of-scope type parameter `StopT`",
      "description": "Default of type parameter `Start2T` refers to out-of-scope type parameter `StopT`",
      "line": 53,
      "name": "invalid-type-var",
      "stop_column": 13,
      "stop_line": 53
    },
    {
      "code": -2,
      "column": 11,
      "concise_description": "Default of type parameter `S2` refers to out-of-scope type parameter `S1`",
      "description": "Default of type parameter `S2` refers to out-of-scope type parameter `S1`",
      "line": 60,
      "name": "invalid-type-var",
      "stop_column": 15,
      "stop_line": 60
    },
    {
      "code": -2,
      "column": 30,
      "concise_description": "Expected default `TypeVar[X1]` of `Ok1` to be assignable to the upper bound of `float`",
      "description": "Expected default `TypeVar[X1]` of `Ok1` to be assignable to the upper bound of `float`",
      "line": 66,
      "name": "invalid-type-var",
      "stop_column": 32,
      "stop_line": 66
    },
    {
      "code": -2,
      "column": 38,
      "concise_description": "Expected default `TypeVar[X1]` of `AlsoOk1` to be assignable to the upper bound of `int`",
      "description": "Expected default `TypeVar[X1]` of `AlsoOk1` to be assignable to the upper bound of `int`",
      "line": 67,
      "name": "invalid-type-var",
      "stop_column": 40,
      "stop_line": 67
    },
    {
      "code": -2,
      "column": 40,
      "concise_description": "Expected default `TypeVar[X1]` of `Invalid1` to be assignable to the upper bound of `str`",
      "description": "Expected default `TypeVar[X1]` of `Invalid1` to be assignable to the upper bound of `str`",
      "line": 68,
      "name": "invalid-type-var",
      "stop_column": 42,
      "stop_line": 68
    },
    {
      "code": -2,
      "column": 52,
      "concise_description": "Expected default `TypeVar[Y1]` of `Invalid2` to be one of the following constraints: `float`, `str`",
      "description": "Expected default `TypeVar[Y1]` of `Invalid2` to be one of the following constraints: `float`, `str`",
      "line": 74,
      "name": "invalid-type-var",
      "stop_column": 54,
      "stop_line": 74
    },
    {
      "code": -2,
      "column": 54,
      "concise_description": "Expected default `TypeVar[Y2]` of `AlsoOk2` to be one of the following constraints: `int`, `str`, `bool`",
      "description": "Expected default `TypeVar[Y2]` of `AlsoOk2` to be one of the following constraints: `int`, `str`, `bool`",
      "line": 77,
      "name": "invalid-type-var",
      "stop_column": 56,
      "stop_line": 77
    },
    {
      "code": -2,
      "column": 63,
      "concise_description": "Expected default `TypeVar[Y2]` of `AlsoInvalid2` to be one of the following constraints: `bool`, `complex`",
      "description": "Expected default `TypeVar[Y2]` of `AlsoInvalid2` to be one of the following constraints: `bool`, `complex`",
      "line": 78,
      "name": "invalid-type-var",
      "stop_column": 65,
      "stop_line": 78
    }
  ],
  "conformance\\third_party\\generics_defaults_specialization.py": [
    {
      "code": -2,
      "column": 1,
      "concise_description": "Expected 1 type argument for `MyAlias`, got 2",
      "description": "Expected 1 type argument for `MyAlias`, got 2",
      "line": 30,
      "name": "bad-specialization",
      "stop_column": 19,
      "stop_line": 30
    },
    {
      "code": -2,
      "column": 1,
      "concise_description": "Expected 0 type arguments for `Foo`, got 1",
      "description": "Expected 0 type arguments for `Foo`, got 1",
      "line": 55,
      "name": "bad-specialization",
      "stop_column": 9,
      "stop_line": 55
    }
  ],
  "conformance\\third_party\\generics_paramspec_basic.py": [
    {
      "code": -2,
      "column": 13,
      "concise_description": "ParamSpec must be assigned to a variable named `NotIt`",
      "description": "ParamSpec must be assigned to a variable named `NotIt`",
      "line": 10,
      "name": "invalid-param-spec",
      "stop_column": 31,
      "stop_line": 10
    },
    {
      "code": -2,
      "column": 18,
      "concise_description": "`ParamSpec[P]` is not allowed in this context",
      "description": "`ParamSpec[P]` is not allowed in this context",
      "line": 15,
      "name": "invalid-annotation",
      "stop_column": 19,
      "stop_line": 15
    },
    {
      "code": -2,
      "column": 14,
      "concise_description": "`ParamSpec` is not allowed in this context",
      "description": "`ParamSpec` is not allowed in this context",
      "line": 23,
      "name": "invalid-annotation",
      "stop_column": 15,
      "stop_line": 23
    },
    {
      "code": -2,
      "column": 20,
      "concise_description": "`ParamSpec` is not allowed in this context",
      "description": "`ParamSpec` is not allowed in this context",
      "line": 23,
      "name": "invalid-annotation",
      "stop_column": 21,
      "stop_line": 23
    },
    {
      "code": -2,
      "column": 14,
      "concise_description": "`Concatenate[int, P]` is not allowed in this context",
      "description": "`Concatenate[int, P]` is not allowed in this context",
      "line": 27,
      "name": "invalid-annotation",
      "stop_column": 33,
      "stop_line": 27
    },
    {
      "code": -2,
      "column": 14,
      "concise_description": "`ParamSpec` cannot be used for type parameter",
      "description": "`ParamSpec` cannot be used for type parameter",
      "line": 31,
      "name": "invalid-param-spec",
      "stop_column": 21,
      "stop_line": 31
    },
    {
      "code": -2,
      "column": 35,
      "concise_description": "`ParamSpec` is not allowed in this context",
      "description": "`ParamSpec` is not allowed in this context",
      "line": 35,
      "name": "invalid-annotation",
      "stop_column": 36,
      "stop_line": 35
    },
    {
      "code": -2,
      "column": 18,
      "concise_description": "`ParamSpec` is not allowed in this context",
      "description": "`ParamSpec` is not allowed in this context",
      "line": 39,
      "name": "invalid-annotation",
      "stop_column": 19,
      "stop_line": 39
    },
    {
      "code": -2,
      "column": 31,
      "concise_description": "`ParamSpec` is not allowed in this context",
      "description": "`ParamSpec` is not allowed in this context",
      "line": 39,
      "name": "invalid-annotation",
      "stop_column": 32,
      "stop_line": 39
    }
  ],
  "conformance\\third_party\\generics_paramspec_components.py": [
    {
      "code": -2,
      "column": 25,
      "concise_description": "`ParamSpec` **kwargs is only allowed in a **kwargs annotation",
      "description": "`ParamSpec` **kwargs is only allowed in a **kwargs annotation",
      "line": 17,
      "name": "invalid-annotation",
      "stop_column": 33,
      "stop_line": 17
    },
    {
      "code": -2,
      "column": 45,
      "concise_description": "`ParamSpec` *args is only allowed in an *args annotation",
      "description": "`ParamSpec` *args is only allowed in an *args annotation",
      "line": 17,
      "name": "invalid-annotation",
      "stop_column": 51,
      "stop_line": 17
    },
    {
      "code": -2,
      "column": 23,
      "concise_description": "`ParamSpec` *args is only allowed in an *args annotation",
      "description": "`ParamSpec` *args is only allowed in an *args annotation",
      "line": 20,
      "name": "invalid-annotation",
      "stop_column": 29,
      "stop_line": 20
    },
    {
      "code": -2,
      "column": 5,
      "concise_description": "`ParamSpec` *args and **kwargs must be used together",
      "description": "`ParamSpec` *args and **kwargs must be used together",
      "line": 23,
      "name": "invalid-param-spec",
      "stop_column": 13,
      "stop_line": 24
    },
    {
      "code": -2,
      "column": 46,
      "concise_description": "`ParamSpec` *args is only allowed in an *args annotation",
      "description": "`ParamSpec` *args is only allowed in an *args annotation",
      "line": 23,
      "name": "invalid-annotation",
      "stop_column": 52,
      "stop_line": 23
    },
    {
      "code": -2,
      "column": 5,
      "concise_description": "`ParamSpec` *args and **kwargs must be used together",
      "description": "`ParamSpec` *args and **kwargs must be used together",
      "line": 26,
      "name": "invalid-param-spec",
      "stop_column": 13,
      "stop_line": 27
    },
    {
      "code": -2,
      "column": 18,
      "concise_description": "`ParamSpec` *args is only allowed in an *args annotation",
      "description": "`ParamSpec` *args is only allowed in an *args annotation",
      "line": 35,
      "name": "invalid-annotation",
      "stop_column": 24,
      "stop_line": 35
    },
    {
      "code": -2,
      "column": 20,
      "concise_description": "`ParamSpec` **kwargs is only allowed in a **kwargs annotation",
      "description": "`ParamSpec` **kwargs is only allowed in a **kwargs annotation",
      "line": 36,
      "name": "invalid-annotation",
      "stop_column": 28,
      "stop_line": 36
    },
    {
      "code": -2,
      "column": 5,
      "concise_description": "`ParamSpec` *args and **kwargs must be used together",
      "description": "`ParamSpec` *args and **kwargs must be used together",
      "line": 38,
      "name": "invalid-param-spec",
      "stop_column": 13,
      "stop_line": 39
    },
    {
      "code": -2,
      "column": 5,
      "concise_description": "`ParamSpec` *args and **kwargs must be used together",
      "description": "`ParamSpec` *args and **kwargs must be used together",
      "line": 41,
      "name": "invalid-param-spec",
      "stop_column": 13,
      "stop_line": 42
    },
    {
      "code": -2,
      "column": 10,
      "concise_description": "Expected *-unpacked P.args and **-unpacked P.kwargs",
      "description": "Expected *-unpacked P.args and **-unpacked P.kwargs",
      "line": 49,
      "name": "invalid-param-spec",
      "stop_column": 27,
      "stop_line": 49
    },
    {
      "code": -2,
      "column": 11,
      "concise_description": "Expected 0 positional arguments, got 1",
      "description": "Expected 0 positional arguments, got 1",
      "line": 51,
      "name": "bad-argument-type",
      "stop_column": 12,
      "stop_line": 51
    },
    {
      "code": -2,
      "column": 28,
      "concise_description": "Keyword-only parameter `s` may not appear after ParamSpec args parameter",
      "description": "Keyword-only parameter `s` may not appear after ParamSpec args parameter",
      "line": 60,
      "name": "bad-function-definition",
      "stop_column": 34,
      "stop_line": 60
    },
    {
      "code": -2,
      "column": 10,
      "concise_description": "Expected *-unpacked P.args and **-unpacked P.kwargs",
      "description": "Expected *-unpacked P.args and **-unpacked P.kwargs",
      "line": 70,
      "name": "invalid-param-spec",
      "stop_column": 30,
      "stop_line": 70
    },
    {
      "code": -2,
      "column": 10,
      "concise_description": "Expected 1 more positional argument",
      "description": "Expected 1 more positional argument",
      "line": 72,
      "name": "bad-argument-count",
      "stop_column": 27,
      "stop_line": 72
    },
    {
      "code": -2,
      "column": 13,
      "concise_description": "Unexpected keyword argument `x` in function `foo`",
      "description": "Unexpected keyword argument `x` in function `foo`",
      "line": 83,
      "name": "unexpected-keyword",
      "stop_column": 16,
      "stop_line": 83
    },
    {
      "code": -2,
      "column": 13,
      "concise_description": "Expected 1 more positional argument in function `foo`",
      "description": "Expected 1 more positional argument in function `foo`",
      "line": 83,
      "name": "bad-argument-count",
      "stop_column": 16,
      "stop_line": 83
    },
    {
      "code": -2,
      "column": 20,
      "concise_description": "Argument `Literal['A']` is not assignable to parameter `a` with type `int` in function `twice`",
      "description": "Argument `Literal['A']` is not assignable to parameter `a` with type `int` in function `twice`",
      "line": 98,
      "name": "bad-argument-type",
      "stop_column": 23,
      "stop_line": 98
    },
    {
      "code": -2,
      "column": 25,
      "concise_description": "Argument `Literal[1]` is not assignable to parameter `b` with type `str` in function `twice`",
      "description": "Argument `Literal[1]` is not assignable to parameter `b` with type `str` in function `twice`",
      "line": 98,
      "name": "bad-argument-type",
      "stop_column": 26,
      "stop_line": 98
    }
  ],
  "conformance\\third_party\\generics_paramspec_semantics.py": [
    {
      "code": -2,
      "column": 4,
      "concise_description": "Expected argument `a` to be positional",
      "description": "Expected argument `a` to be positional",
      "line": 26,
      "name": "unexpected-keyword",
      "stop_column": 9,
      "stop_line": 26
    },
    {
      "code": -2,
      "column": 11,
      "concise_description": "Expected argument `b` to be positional",
      "description": "Expected argument `b` to be positional",
      "line": 26,
      "name": "unexpected-keyword",
      "stop_column": 17,
      "stop_line": 26
    },
    {
      "code": -2,
      "column": 9,
      "concise_description": "Argument `Literal['A']` is not assignable to parameter `b` with type `bool`",
      "description": "Argument `Literal['A']` is not assignable to parameter `b` with type `bool`",
      "line": 27,
      "name": "bad-argument-type",
      "stop_column": 12,
      "stop_line": 27
    },
    {
      "code": -2,
      "column": 17,
      "concise_description": "Argument `(y: int, x: str) -> int` is not assignable to parameter `y` with type `(x: int, y: str) -> int` in function `func1`",
      "description": "Argument `(y: int, x: str) -> int` is not assignable to parameter `y` with type `(x: int, y: str) -> int` in function `func1`",
      "line": 46,
      "name": "bad-argument-type",
      "stop_column": 20,
      "stop_line": 46
    },
    {
      "code": -2,
      "column": 23,
      "concise_description": "Argument `(*, y: int) -> int` is not assignable to parameter `y` with type `(*, x: int) -> int` in function `func1`",
      "description": "Argument `(*, y: int) -> int` is not assignable to parameter `y` with type `(*, x: int) -> int` in function `func1`",
      "line": 61,
      "name": "bad-argument-type",
      "stop_column": 37,
      "stop_line": 61
    },
    {
      "code": -2,
      "column": 4,
      "concise_description": "Argument `Literal[1]` is not assignable to parameter with type `str`",
      "description": "Argument `Literal[1]` is not assignable to parameter with type `str`",
      "line": 98,
      "name": "bad-argument-type",
      "stop_column": 5,
      "stop_line": 98
    },
    {
      "code": -2,
      "column": 4,
      "concise_description": "Argument `Literal[1]` is not assignable to parameter `*args` with type `bool`",
      "description": "Argument `Literal[1]` is not assignable to parameter `*args` with type `bool`",
      "line": 108,
      "name": "bad-argument-type",
      "stop_column": 5,
      "stop_line": 108
    },
    {
      "code": -2,
      "column": 4,
      "concise_description": "Argument `Literal[1]` is not assignable to parameter with type `str`",
      "description": "Argument `Literal[1]` is not assignable to parameter with type `str`",
      "line": 120,
      "name": "bad-argument-type",
      "stop_column": 5,
      "stop_line": 120
    },
    {
      "code": -2,
      "column": 1,
      "concise_description": "Argument `(x: str) -> int` is not assignable to parameter `x` with type `(int, ParamSpec(@_)) -> int` in function `expects_int_first`",
      "description": "Argument `(x: str) -> int` is not assignable to parameter `x` with type `(int, ParamSpec(@_)) -> int` in function `expects_int_first`",
      "line": 127,
      "name": "bad-argument-type",
      "stop_column": 19,
      "stop_line": 127
    },
    {
      "code": -2,
      "column": 1,
      "concise_description": "Argument `(*, x: int) -> int` is not assignable to parameter `x` with type `(int, ParamSpec(@_)) -> int` in function `expects_int_first`",
      "description": "Argument `(*, x: int) -> int` is not assignable to parameter `x` with type `(int, ParamSpec(@_)) -> int` in function `expects_int_first`",
      "line": 132,
      "name": "bad-argument-type",
      "stop_column": 19,
      "stop_line": 132
    },
    {
      "code": -2,
      "column": 1,
      "concise_description": "Argument `(**kwargs: int) -> int` is not assignable to parameter `x` with type `(int, ParamSpec(@_)) -> int` in function `expects_int_first`",
      "description": "Argument `(**kwargs: int) -> int` is not assignable to parameter `x` with type `(int, ParamSpec(@_)) -> int` in function `expects_int_first`",
      "line": 137,
      "name": "bad-argument-type",
      "stop_column": 19,
      "stop_line": 137
    }
  ],
  "conformance\\third_party\\generics_paramspec_specialization.py": [
    {
      "code": -2,
      "column": 15,
      "concise_description": "Expected a valid ParamSpec expression, got `int`",
      "description": "Expected a valid ParamSpec expression, got `int`",
      "line": 44,
      "name": "invalid-param-spec",
      "stop_column": 31,
      "stop_line": 44
    },
    {
      "code": -2,
      "column": 9,
      "concise_description": "Argument `Literal['']` is not assignable to parameter with type `int`",
      "description": "Argument `Literal['']` is not assignable to parameter with type `int`",
      "line": 54,
      "name": "bad-argument-type",
      "stop_column": 11,
      "stop_line": 54
    },
    {
      "code": -2,
      "column": 16,
      "concise_description": "Argument `Literal['']` is not assignable to parameter with type `bool`",
      "description": "Argument `Literal['']` is not assignable to parameter with type `bool`",
      "line": 55,
      "name": "bad-argument-type",
      "stop_column": 18,
      "stop_line": 55
    },
    {
      "code": -2,
      "column": 9,
      "concise_description": "Argument `Literal['']` is not assignable to parameter with type `int`",
      "description": "Argument `Literal['']` is not assignable to parameter with type `int`",
      "line": 60,
      "name": "bad-argument-type",
      "stop_column": 11,
      "stop_line": 60
    },
    {
      "code": -2,
      "column": 16,
      "concise_description": "Argument `Literal['']` is not assignable to parameter with type `bool`",
      "description": "Argument `Literal['']` is not assignable to parameter with type `bool`",
      "line": 61,
      "name": "bad-argument-type",
      "stop_column": 18,
      "stop_line": 61
    }
  ],
  "conformance\\third_party\\generics_scoping.py": [
    {
      "code": -2,
      "column": 10,
      "concise_description": "Argument `Literal['a']` is not assignable to parameter `x` with type `int` in function `MyClass.meth_2`",
      "description": "Argument `Literal['a']` is not assignable to parameter `x` with type `int` in function `MyClass.meth_2`",
      "line": 29,
      "name": "bad-argument-type",
      "stop_column": 13,
      "stop_line": 29
    },
    {
      "code": -2,
      "column": 11,
      "concise_description": "Redundant type parameter declaration",
      "description": "Redundant type parameter declaration",
      "line": 65,
      "name": "invalid-type-var",
      "stop_column": 20,
      "stop_line": 65
    }
  ],
  "conformance\\third_party\\generics_self_advanced.py": [
    {
      "code": -2,
      "column": 20,
      "concise_description": "assert_type(ChildB, Self) failed",
      "description": "assert_type(ChildB, Self) failed",
      "line": 38,
      "name": "assert-type",
      "stop_column": 42,
      "stop_line": 38
    },
    {
      "code": -2,
      "column": 20,
      "concise_description": "assert_type(Any, list[Self]) failed",
      "description": "assert_type(Any, list[Self]) failed",
      "line": 43,
      "name": "assert-type",
      "stop_column": 39,
      "stop_line": 43
    },
    {
      "code": -2,
      "column": 21,
      "concise_description": "Instance-only attribute `a` of class `ChildB` is not visible on the class",
      "description": "Instance-only attribute `a` of class `ChildB` is not visible on the class",
      "line": 43,
      "name": "missing-attribute",
      "stop_column": 26,
      "stop_line": 43
    },
    {
      "code": -2,
      "column": 20,
      "concise_description": "assert_type(Any, Self) failed",
      "description": "assert_type(Any, Self) failed",
      "line": 44,
      "name": "assert-type",
      "stop_column": 36,
      "stop_line": 44
    },
    {
      "code": -2,
      "column": 21,
      "concise_description": "Instance-only attribute `a` of class `ChildB` is not visible on the class",
      "description": "Instance-only attribute `a` of class `ChildB` is not visible on the class",
      "line": 44,
      "name": "missing-attribute",
      "stop_column": 26,
      "stop_line": 44
    },
    {
      "code": -2,
      "column": 20,
      "concise_description": "assert_type(ChildB, Self) failed",
      "description": "assert_type(ChildB, Self) failed",
      "line": 45,
      "name": "assert-type",
      "stop_column": 41,
      "stop_line": 45
    }
  ],
  "conformance\\third_party\\generics_self_attributes.py": [
    {
      "code": -2,
      "column": 38,
      "concise_description": "Argument `LinkedList[int]` is not assignable to parameter `next` with type `Self | None` in function `OrdinalLinkedList.__init__`",
      "description": "Argument `LinkedList[int]` is not assignable to parameter `next` with type `Self | None` in function `OrdinalLinkedList.__init__`",
      "line": 26,
      "name": "bad-argument-type",
      "stop_column": 62,
      "stop_line": 26
    },
    {
      "code": -2,
      "column": 15,
      "concise_description": "`OrdinalLinkedList` is not assignable to attribute `next` with type `Self | None`",
      "description": "`OrdinalLinkedList` is not assignable to attribute `next` with type `Self | None`",
      "line": 29,
      "name": "bad-assignment",
      "stop_column": 52,
      "stop_line": 29
    },
    {
      "code": -2,
      "column": 15,
      "concise_description": "`LinkedList[int]` is not assignable to attribute `next` with type `Self | None`",
      "description": "`LinkedList[int]` is not assignable to attribute `next` with type `Self | None`",
      "line": 32,
      "name": "bad-assignment",
      "stop_column": 50,
      "stop_line": 32
    }
  ],
  "conformance\\third_party\\generics_self_basic.py": [
    {
      "code": -2,
      "column": 14,
      "concise_description": "Attribute `scale` is implicitly defined by assignment in method `set_scale`, which is not a constructor",
      "description": "Attribute `scale` is implicitly defined by assignment in method `set_scale`, which is not a constructor",
      "line": 15,
      "name": "implicitly-defined-attribute",
      "stop_column": 19,
      "stop_line": 15
    },
    {
      "code": -2,
      "column": 26,
      "concise_description": "`Self` may not be subscripted",
      "description": "`Self` may not be subscripted",
      "line": 67,
      "name": "invalid-annotation",
      "stop_column": 35,
      "stop_line": 67
    }
  ],
  "conformance\\third_party\\generics_self_protocols.py": [
    {
      "code": -2,
      "column": 19,
      "concise_description": "Argument `ReturnConcreteShape` is not assignable to parameter `shape` with type `ShapeProtocol` in function `accepts_shape`",
      "description": "Argument `ReturnConcreteShape` is not assignable to parameter `shape` with type `ShapeProtocol` in function `accepts_shape`",
      "line": 58,
      "name": "bad-argument-type",
      "stop_column": 40,
      "stop_line": 58
    },
    {
      "code": -2,
      "column": 19,
      "concise_description": "Argument `BadReturnType` is not assignable to parameter `shape` with type `ShapeProtocol` in function `accepts_shape`",
      "description": "Argument `BadReturnType` is not assignable to parameter `shape` with type `ShapeProtocol` in function `accepts_shape`",
      "line": 61,
      "name": "bad-argument-type",
      "stop_column": 34,
      "stop_line": 61
    },
    {
      "code": -2,
      "column": 19,
      "concise_description": "Argument `ReturnDifferentClass` is not assignable to parameter `shape` with type `ShapeProtocol` in function `accepts_shape`",
      "description": "Argument `ReturnDifferentClass` is not assignable to parameter `shape` with type `ShapeProtocol` in function `accepts_shape`",
      "line": 64,
      "name": "bad-argument-type",
      "stop_column": 41,
      "stop_line": 64
    }
  ],
  "conformance\\third_party\\generics_self_usage.py": [
    {
      "code": -2,
      "column": 34,
      "concise_description": "`(self: Self@CallableAttribute) -> int` is not assignable to `(Self) -> int`",
      "description": "`(self: Self@CallableAttribute) -> int` is not assignable to `(Self) -> int`",
      "line": 50,
      "name": "bad-assignment",
      "stop_column": 37,
      "stop_line": 50
    },
    {
      "code": -2,
      "column": 19,
      "concise_description": "TODO: Expr::attr_infer_for_type attribute base undefined for type: Self (trying to access x)",
      "description": "TODO: Expr::attr_infer_for_type attribute base undefined for type: Self (trying to access x)",
      "line": 60,
      "name": "missing-attribute",
      "stop_column": 31,
      "stop_line": 60
    },
    {
      "code": -2,
      "column": 20,
      "concise_description": "Argument `Self@HasNestedFunction` is not assignable to parameter `inner_self` with type `Self` in function `nested`",
      "description": "Argument `Self@HasNestedFunction` is not assignable to parameter `inner_self` with type `Self` in function `nested`",
      "line": 63,
      "name": "bad-argument-type",
      "stop_column": 24,
      "stop_line": 63
    },
    {
      "code": -2,
      "column": 12,
      "concise_description": "Invalid base class: `Self`",
      "description": "Invalid base class: `Self`",
      "line": 103,
      "name": "invalid-inheritance",
      "stop_column": 16,
      "stop_line": 103
    }
  ],
  "conformance\\third_party\\generics_syntax_compatibility.py": [
    {
      "code": -2,
      "column": 7,
      "concise_description": "Class `ClassA` uses type variables not specified in `Generic` or `Protocol` base",
      "description": "Class `ClassA` uses type variables not specified in `Generic` or `Protocol` base",
      "line": 14,
      "name": "invalid-type-var",
      "stop_column": 13,
      "stop_line": 14
    },
    {
      "code": -2,
      "column": 22,
      "concise_description": "Type parameter K is not included in the type parameter list",
      "description": "Type parameter K is not included in the type parameter list",
      "line": 14,
      "name": "invalid-type-var",
      "stop_column": 23,
      "stop_line": 14
    },
    {
      "code": -2,
      "column": 35,
      "concise_description": "Type parameter K is not included in the type parameter list",
      "description": "Type parameter K is not included in the type parameter list",
      "line": 26,
      "name": "invalid-type-var",
      "stop_column": 36,
      "stop_line": 26
    },
    {
      "code": -2,
      "column": 45,
      "concise_description": "Type parameter K is not included in the type parameter list",
      "description": "Type parameter K is not included in the type parameter list",
      "line": 26,
      "name": "invalid-type-var",
      "stop_column": 46,
      "stop_line": 26
    }
  ],
  "conformance\\third_party\\generics_syntax_declarations.py": [
    {
      "code": -2,
      "column": 7,
      "concise_description": "Redundant type parameter declaration",
      "description": "Redundant type parameter declaration",
      "line": 17,
      "name": "invalid-type-var",
      "stop_column": 13,
      "stop_line": 17
    },
    {
      "code": -2,
      "column": 7,
      "concise_description": "Redundant type parameter declaration",
      "description": "Redundant type parameter declaration",
      "line": 25,
      "name": "invalid-type-var",
      "stop_column": 13,
      "stop_line": 25
    },
    {
      "code": -2,
      "column": 9,
      "concise_description": "Object of class `str` has no attribute `is_integer`",
      "description": "Object of class `str` has no attribute `is_integer`",
      "line": 32,
      "name": "missing-attribute",
      "stop_column": 21,
      "stop_line": 32
    },
    {
      "code": -2,
      "column": 21,
      "concise_description": "Type variable bounds and constraints must be concrete",
      "description": "Type variable bounds and constraints must be concrete",
      "line": 44,
      "name": "invalid-annotation",
      "stop_column": 33,
      "stop_line": 44
    },
    {
      "code": -2,
      "column": 17,
      "concise_description": "Expected a type form, got instance of `list[type[int] | type[str]]`",
      "description": "Expected a type form, got instance of `list[type[int] | type[str]]`",
      "line": 48,
      "name": "not-a-type",
      "stop_column": 27,
      "stop_line": 48
    },
    {
      "code": -2,
      "column": 17,
      "concise_description": "Expected at least 2 constraints in TypeVar `T`, got 0",
      "description": "Expected at least 2 constraints in TypeVar `T`, got 0",
      "line": 60,
      "name": "invalid-type-var",
      "stop_column": 19,
      "stop_line": 60
    },
    {
      "code": -2,
      "column": 17,
      "concise_description": "Expected at least 2 constraints in TypeVar `T`, got 1",
      "description": "Expected at least 2 constraints in TypeVar `T`, got 1",
      "line": 64,
      "name": "invalid-type-var",
      "stop_column": 23,
      "stop_line": 64
    },
    {
      "code": -2,
      "column": 17,
      "concise_description": "Expected a type form, got instance of `tuple[type[bytes], type[str]]`",
      "description": "Expected a type form, got instance of `tuple[type[bytes], type[str]]`",
      "line": 71,
      "name": "not-a-type",
      "stop_column": 19,
      "stop_line": 71
    },
    {
      "code": -2,
      "column": 18,
      "concise_description": "Expected a type form, got instance of `Literal[3]`",
      "description": "Expected a type form, got instance of `Literal[3]`",
      "line": 75,
      "name": "not-a-type",
      "stop_column": 19,
      "stop_line": 75
    },
    {
      "code": -2,
      "column": 23,
      "concise_description": "Could not find name `S`",
      "description": "Could not find name `S`",
      "line": 79,
      "name": "unknown-name",
      "stop_column": 24,
      "stop_line": 79
    }
  ],
  "conformance\\third_party\\generics_syntax_infer_variance.py": [
    {
      "code": -2,
      "column": 36,
      "concise_description": "Contradictory variance specifications",
      "description": "Contradictory variance specifications",
      "line": 15,
      "name": "invalid-type-var",
      "stop_column": 55,
      "stop_line": 15
    },
    {
      "code": -2,
      "column": 40,
      "concise_description": "Contradictory variance specifications",
      "description": "Contradictory variance specifications",
      "line": 17,
      "name": "invalid-type-var",
      "stop_column": 59,
      "stop_line": 17
    },
    {
      "code": -2,
      "column": 35,
      "concise_description": "`ShouldBeCovariant1[float]` is not assignable to `ShouldBeCovariant1[int]`",
      "description": "`ShouldBeCovariant1[float]` is not assignable to `ShouldBeCovariant1[int]`",
      "line": 29,
      "name": "bad-assignment",
      "stop_column": 62,
      "stop_line": 29
    },
    {
      "code": -2,
      "column": 35,
      "concise_description": "`ShouldBeCovariant2[float]` is not assignable to `ShouldBeCovariant2[int]`",
      "description": "`ShouldBeCovariant2[float]` is not assignable to `ShouldBeCovariant2[int]`",
      "line": 37,
      "name": "bad-assignment",
      "stop_column": 62,
      "stop_line": 37
    },
    {
      "code": -2,
      "column": 35,
      "concise_description": "`ShouldBeCovariant3[float]` is not assignable to `ShouldBeCovariant3[int]`",
      "description": "`ShouldBeCovariant3[float]` is not assignable to `ShouldBeCovariant3[int]`",
      "line": 46,
      "name": "bad-assignment",
      "stop_column": 62,
      "stop_line": 46
    },
    {
      "code": -2,
      "column": 34,
      "concise_description": "`ShouldBeCovariant5[float]` is not assignable to `ShouldBeCovariant5[int]`",
      "description": "`ShouldBeCovariant5[float]` is not assignable to `ShouldBeCovariant5[int]`",
      "line": 75,
      "name": "bad-assignment",
      "stop_column": 64,
      "stop_line": 75
    },
    {
      "code": -2,
      "column": 34,
      "concise_description": "`ShouldBeCovariant6[float]` is not assignable to `ShouldBeCovariant6[int]`",
      "description": "`ShouldBeCovariant6[float]` is not assignable to `ShouldBeCovariant6[int]`",
      "line": 86,
      "name": "bad-assignment",
      "stop_column": 64,
      "stop_line": 86
    },
    {
      "code": -2,
      "column": 38,
      "concise_description": "`ShouldBeInvariant1[int]` is not assignable to `ShouldBeInvariant1[float]`",
      "description": "`ShouldBeInvariant1[int]` is not assignable to `ShouldBeInvariant1[float]`",
      "line": 102,
      "name": "bad-assignment",
      "stop_column": 64,
      "stop_line": 102
    },
    {
      "code": -2,
      "column": 36,
      "concise_description": "`ShouldBeInvariant1[float]` is not assignable to `ShouldBeInvariant1[int]`",
      "description": "`ShouldBeInvariant1[float]` is not assignable to `ShouldBeInvariant1[int]`",
      "line": 103,
      "name": "bad-assignment",
      "stop_column": 66,
      "stop_line": 103
    },
    {
      "code": -2,
      "column": 38,
      "concise_description": "`ShouldBeInvariant2[int]` is not assignable to `ShouldBeInvariant2[float]`",
      "description": "`ShouldBeInvariant2[int]` is not assignable to `ShouldBeInvariant2[float]`",
      "line": 117,
      "name": "bad-assignment",
      "stop_column": 64,
      "stop_line": 117
    },
    {
      "code": -2,
      "column": 36,
      "concise_description": "`ShouldBeInvariant2[float]` is not assignable to `ShouldBeInvariant2[int]`",
      "description": "`ShouldBeInvariant2[float]` is not assignable to `ShouldBeInvariant2[int]`",
      "line": 118,
      "name": "bad-assignment",
      "stop_column": 66,
      "stop_line": 118
    },
    {
      "code": -2,
      "column": 43,
      "concise_description": "`ShouldBeInvariant3[int, str]` is not assignable to `ShouldBeInvariant3[float, str]`",
      "description": "`ShouldBeInvariant3[int, str]` is not assignable to `ShouldBeInvariant3[float, str]`",
      "line": 125,
      "name": "bad-assignment",
      "stop_column": 73,
      "stop_line": 125
    },
    {
      "code": -2,
      "column": 41,
      "concise_description": "`ShouldBeInvariant3[float, str]` is not assignable to `ShouldBeInvariant3[int, str]`",
      "description": "`ShouldBeInvariant3[float, str]` is not assignable to `ShouldBeInvariant3[int, str]`",
      "line": 126,
      "name": "bad-assignment",
      "stop_column": 73,
      "stop_line": 126
    },
    {
      "code": -2,
      "column": 43,
      "concise_description": "`ShouldBeInvariant3[str, int]` is not assignable to `ShouldBeInvariant3[str, float]`",
      "description": "`ShouldBeInvariant3[str, int]` is not assignable to `ShouldBeInvariant3[str, float]`",
      "line": 127,
      "name": "bad-assignment",
      "stop_column": 73,
      "stop_line": 127
    },
    {
      "code": -2,
      "column": 41,
      "concise_description": "`ShouldBeInvariant3[str, float]` is not assignable to `ShouldBeInvariant3[str, int]`",
      "description": "`ShouldBeInvariant3[str, float]` is not assignable to `ShouldBeInvariant3[str, int]`",
      "line": 128,
      "name": "bad-assignment",
      "stop_column": 73,
      "stop_line": 128
    },
    {
      "code": -2,
      "column": 38,
      "concise_description": "`ShouldBeInvariant4[int]` is not assignable to `ShouldBeInvariant4[float]`",
      "description": "`ShouldBeInvariant4[int]` is not assignable to `ShouldBeInvariant4[float]`",
      "line": 136,
      "name": "bad-assignment",
      "stop_column": 64,
      "stop_line": 136
    },
    {
      "code": -2,
      "column": 38,
      "concise_description": "`ShouldBeInvariant5[int]` is not assignable to `ShouldBeInvariant5[float]`",
      "description": "`ShouldBeInvariant5[int]` is not assignable to `ShouldBeInvariant5[float]`",
      "line": 144,
      "name": "bad-assignment",
      "stop_column": 64,
      "stop_line": 144
    },
    {
      "code": -2,
      "column": 45,
      "concise_description": "`ShouldBeContravariant1[int]` is not assignable to `ShouldBeContravariant1[float]`",
      "description": "`ShouldBeContravariant1[int]` is not assignable to `ShouldBeContravariant1[float]`",
      "line": 155,
      "name": "bad-assignment",
      "stop_column": 75,
      "stop_line": 155
    }
  ],
  "conformance\\third_party\\generics_syntax_scoping.py": [
    {
      "code": -2,
      "column": 20,
      "concise_description": "Type variable bounds and constraints must be concrete",
      "description": "Type variable bounds and constraints must be concrete",
      "line": 14,
      "name": "invalid-annotation",
      "stop_column": 31,
      "stop_line": 14
    },
    {
      "code": -2,
      "column": 26,
      "concise_description": "Expected a type form, got instance of `int`",
      "description": "Expected a type form, got instance of `int`",
      "line": 18,
      "name": "not-a-type",
      "stop_column": 27,
      "stop_line": 18
    },
    {
      "code": -2,
      "column": 17,
      "concise_description": "Expected a type form, got instance of `int`",
      "description": "Expected a type form, got instance of `int`",
      "line": 44,
      "name": "not-a-type",
      "stop_column": 18,
      "stop_line": 44
    },
    {
      "code": -2,
      "column": 20,
      "concise_description": "Found `S`, but it was not the global scope",
      "description": "Found `S`, but it was not the global scope",
      "line": 66,
      "name": "unknown-name",
      "stop_column": 21,
      "stop_line": 66
    },
    {
      "code": -2,
      "column": 24,
      "concise_description": "assert_type(str, int) failed",
      "description": "assert_type(str, int) failed",
      "line": 67,
      "name": "assert-type",
      "stop_column": 32,
      "stop_line": 67
    },
    {
      "code": -2,
      "column": 24,
      "concise_description": "assert_type(type[T], TypeVar) failed",
      "description": "assert_type(type[T], TypeVar) failed",
      "line": 116,
      "name": "assert-type",
      "stop_column": 36,
      "stop_line": 116
    }
  ],
  "conformance\\third_party\\generics_type_erasure.py": [
    {
      "code": -2,
      "column": 16,
      "concise_description": "Argument `Literal['']` is not assignable to parameter `label` with type `int | None` in function `Node.__init__`",
      "description": "Argument `Literal['']` is not assignable to parameter `label` with type `int | None` in function `Node.__init__`",
      "line": 38,
      "name": "bad-argument-type",
      "stop_column": 18,
      "stop_line": 38
    },
    {
      "code": -2,
      "column": 16,
      "concise_description": "Argument `Literal[0]` is not assignable to parameter `label` with type `str | None` in function `Node.__init__`",
      "description": "Argument `Literal[0]` is not assignable to parameter `label` with type `str | None` in function `Node.__init__`",
      "line": 40,
      "name": "bad-argument-type",
      "stop_column": 17,
      "stop_line": 40
    },
    {
      "code": -2,
      "column": 1,
      "concise_description": "Instance-only attribute `label` of class `Node` is not visible on the class",
      "description": "Instance-only attribute `label` of class `Node` is not visible on the class",
      "line": 42,
      "name": "no-access",
      "stop_column": 16,
      "stop_line": 42
    },
    {
      "code": -2,
      "column": 1,
      "concise_description": "Instance-only attribute `label` of class `Node` is not visible on the class",
      "description": "Instance-only attribute `label` of class `Node` is not visible on the class",
      "line": 43,
      "name": "missing-attribute",
      "stop_column": 16,
      "stop_line": 43
    },
    {
      "code": -2,
      "column": 1,
      "concise_description": "Instance-only attribute `label` of class `Node` is not visible on the class",
      "description": "Instance-only attribute `label` of class `Node` is not visible on the class",
      "line": 44,
      "name": "no-access",
      "stop_column": 11,
      "stop_line": 44
    },
    {
      "code": -2,
      "column": 1,
      "concise_description": "Instance-only attribute `label` of class `Node` is not visible on the class",
      "description": "Instance-only attribute `label` of class `Node` is not visible on the class",
      "line": 45,
      "name": "missing-attribute",
      "stop_column": 11,
      "stop_line": 45
    },
    {
      "code": -2,
      "column": 1,
      "concise_description": "Object of class `type` has no attribute `label`",
      "description": "Object of class `type` has no attribute `label`",
      "line": 46,
      "name": "missing-attribute",
      "stop_column": 15,
      "stop_line": 46
    }
  ],
  "conformance\\third_party\\generics_typevartuple_args.py": [
    {
      "code": -2,
      "column": 8,
      "concise_description": "Unpacked argument `tuple[Literal[0], Literal['']]` is not assignable to parameter `*args` with type `tuple[*@_, Env]` in function `exec_le`",
      "description": "Unpacked argument `tuple[Literal[0], Literal['']]` is not assignable to parameter `*args` with type `tuple[*@_, Env]` in function `exec_le`",
      "line": 33,
      "name": "bad-argument-type",
      "stop_column": 19,
      "stop_line": 33
    },
    {
      "code": -2,
      "column": 8,
      "concise_description": "Unpacked argument `tuple[Literal[0], Literal['']]` is not assignable to parameter `*args` with type `tuple[*@_, Env]` in function `exec_le`",
      "description": "Unpacked argument `tuple[Literal[0], Literal['']]` is not assignable to parameter `*args` with type `tuple[*@_, Env]` in function `exec_le`",
      "line": 34,
      "name": "bad-argument-type",
      "stop_column": 30,
      "stop_line": 34
    },
    {
      "code": -2,
      "column": 6,
      "concise_description": "Unpacked argument `tuple[Literal[1], Literal['2'], Literal[3]]` is not assignable to parameter `*args` with type `tuple[int, ...]` in function `func1`",
      "description": "Unpacked argument `tuple[Literal[1], Literal['2'], Literal[3]]` is not assignable to parameter `*args` with type `tuple[int, ...]` in function `func1`",
      "line": 48,
      "name": "bad-argument-type",
      "stop_column": 17,
      "stop_line": 48
    },
    {
      "code": -2,
      "column": 6,
      "concise_description": "Unpacked argument `tuple[Literal[1], Literal[1], Literal['']]` is not assignable to parameter `*args` with type `tuple[int, *tuple[str, ...], str]` in function `func2`",
      "description": "Unpacked argument `tuple[Literal[1], Literal[1], Literal['']]` is not assignable to parameter `*args` with type `tuple[int, *tuple[str, ...], str]` in function `func2`",
      "line": 57,
      "name": "bad-argument-type",
      "stop_column": 16,
      "stop_line": 57
    },
    {
      "code": -2,
      "column": 6,
      "concise_description": "Unpacked argument `tuple[Literal[1]]` is not assignable to parameter `*args` with type `tuple[int, *tuple[str, ...], str]` in function `func2`",
      "description": "Unpacked argument `tuple[Literal[1]]` is not assignable to parameter `*args` with type `tuple[int, *tuple[str, ...], str]` in function `func2`",
      "line": 58,
      "name": "bad-argument-type",
      "stop_column": 9,
      "stop_line": 58
    },
    {
      "code": -2,
      "column": 6,
      "concise_description": "Unpacked argument `tuple[Literal['']]` is not assignable to parameter `*args` with type `tuple[int, *tuple[str, ...], str]` in function `func2`",
      "description": "Unpacked argument `tuple[Literal['']]` is not assignable to parameter `*args` with type `tuple[int, *tuple[str, ...], str]` in function `func2`",
      "line": 59,
      "name": "bad-argument-type",
      "stop_column": 10,
      "stop_line": 59
    },
    {
      "code": -2,
      "column": 6,
      "concise_description": "Unpacked argument `tuple[Literal[1]]` is not assignable to parameter `*args` with type `tuple[int, str]` in function `func3`",
      "description": "Unpacked argument `tuple[Literal[1]]` is not assignable to parameter `*args` with type `tuple[int, str]` in function `func3`",
      "line": 67,
      "name": "bad-argument-type",
      "stop_column": 9,
      "stop_line": 67
    },
    {
      "code": -2,
      "column": 13,
      "concise_description": "Argument `tuple[Literal[1], Literal[2]]` is not assignable to parameter `*args` with type `tuple[int]` in function `func4`",
      "description": "Argument `tuple[Literal[1], Literal[2]]` is not assignable to parameter `*args` with type `tuple[int]` in function `func4`",
      "line": 75,
      "name": "bad-argument-type",
      "stop_column": 19,
      "stop_line": 75
    },
    {
      "code": -2,
      "column": 13,
      "concise_description": "Argument `tuple[Literal['1']]` is not assignable to parameter `*args` with type `tuple[int]` in function `func4`",
      "description": "Argument `tuple[Literal['1']]` is not assignable to parameter `*args` with type `tuple[int]` in function `func4`",
      "line": 76,
      "name": "bad-argument-type",
      "stop_column": 19,
      "stop_line": 76
    }
  ],
  "conformance\\third_party\\generics_typevartuple_basic.py": [
    {
      "code": -2,
      "column": 34,
      "concise_description": "Argument `Height` is not assignable to parameter `shape` with type `tuple[Height, Width]` in function `Array.__init__`",
      "description": "Argument `Height` is not assignable to parameter `shape` with type `tuple[Height, Width]` in function `Array.__init__`",
      "line": 42,
      "name": "bad-argument-type",
      "stop_column": 43,
      "stop_line": 42
    },
    {
      "code": -2,
      "column": 41,
      "concise_description": "Argument `tuple[Batch, Width]` is not assignable to parameter `shape` with type `tuple[Batch, Height, Width]` in function `Array.__init__`",
      "description": "Argument `tuple[Batch, Width]` is not assignable to parameter `shape` with type `tuple[Batch, Height, Width]` in function `Array.__init__`",
      "line": 43,
      "name": "bad-argument-type",
      "stop_column": 61,
      "stop_line": 43
    },
    {
      "code": -2,
      "column": 5,
      "concise_description": "Argument `tuple[Time, Batch, Width, Height]` is not assignable to parameter `shape` with type `tuple[Time, Batch, Height, Width]` in function `Array.__init__`",
      "description": "Argument `tuple[Time, Batch, Width, Height]` is not assignable to parameter `shape` with type `tuple[Time, Batch, Height, Width]` in function `Array.__init__`",
      "line": 45,
      "name": "bad-argument-type",
      "stop_column": 45,
      "stop_line": 45
    },
    {
      "code": -2,
      "column": 22,
      "concise_description": "`TypeVarTuple` must be unpacked",
      "description": "`TypeVarTuple` must be unpacked",
      "line": 52,
      "name": "invalid-annotation",
      "stop_column": 27,
      "stop_line": 52
    },
    {
      "code": -2,
      "column": 37,
      "concise_description": "`TypeVarTuple` must be unpacked",
      "description": "`TypeVarTuple` must be unpacked",
      "line": 53,
      "name": "invalid-type-var-tuple",
      "stop_column": 42,
      "stop_line": 53
    },
    {
      "code": -2,
      "column": 34,
      "concise_description": "`TypeVarTuple` must be unpacked",
      "description": "`TypeVarTuple` must be unpacked",
      "line": 56,
      "name": "invalid-type-var-tuple",
      "stop_column": 39,
      "stop_line": 56
    },
    {
      "code": -2,
      "column": 24,
      "concise_description": "`TypeVarTuple` must be unpacked",
      "description": "`TypeVarTuple` must be unpacked",
      "line": 59,
      "name": "invalid-annotation",
      "stop_column": 29,
      "stop_line": 59
    },
    {
      "code": -2,
      "column": 27,
      "concise_description": "Unexpected keyword argument `covariant` to TypeVarTuple",
      "description": "Unexpected keyword argument `covariant` to TypeVarTuple",
      "line": 65,
      "name": "invalid-type-var-tuple",
      "stop_column": 41,
      "stop_line": 65
    },
    {
      "code": -2,
      "column": 27,
      "concise_description": "Unexpected positional argument to TypeVarTuple",
      "description": "Unexpected positional argument to TypeVarTuple",
      "line": 66,
      "name": "invalid-type-var-tuple",
      "stop_column": 30,
      "stop_line": 66
    },
    {
      "code": -2,
      "column": 27,
      "concise_description": "Unexpected keyword argument `bound` to TypeVarTuple",
      "description": "Unexpected keyword argument `bound` to TypeVarTuple",
      "line": 67,
      "name": "invalid-type-var-tuple",
      "stop_column": 36,
      "stop_line": 67
    },
    {
      "code": -2,
      "column": 13,
      "concise_description": "Argument `tuple[float]` is not assignable to parameter `arg2` with type `tuple[int]` in function `func2`",
      "description": "Argument `tuple[float]` is not assignable to parameter `arg2` with type `tuple[int]` in function `func2`",
      "line": 85,
      "name": "bad-argument-type",
      "stop_column": 19,
      "stop_line": 85
    },
    {
      "code": -2,
      "column": 13,
      "concise_description": "Argument `tuple[Literal['0']]` is not assignable to parameter `arg2` with type `tuple[int]` in function `func2`",
      "description": "Argument `tuple[Literal['0']]` is not assignable to parameter `arg2` with type `tuple[int]` in function `func2`",
      "line": 89,
      "name": "bad-argument-type",
      "stop_column": 19,
      "stop_line": 89
    },
    {
      "code": -2,
      "column": 15,
      "concise_description": "Argument `tuple[Literal[0]]` is not assignable to parameter `arg2` with type `tuple[int, int]` in function `func2`",
      "description": "Argument `tuple[Literal[0]]` is not assignable to parameter `arg2` with type `tuple[int, int]` in function `func2`",
      "line": 90,
      "name": "bad-argument-type",
      "stop_column": 19,
      "stop_line": 90
    },
    {
      "code": -2,
      "column": 17,
      "concise_description": "Argument `Array[Width]` is not assignable to parameter `y` with type `Array[Height]` in function `multiply`",
      "description": "Argument `Array[Width]` is not assignable to parameter `y` with type `Array[Height]` in function `multiply`",
      "line": 99,
      "name": "bad-argument-type",
      "stop_column": 18,
      "stop_line": 99
    },
    {
      "code": -2,
      "column": 17,
      "concise_description": "Argument `Array[Height, Width]` is not assignable to parameter `y` with type `Array[Height]` in function `multiply`",
      "description": "Argument `Array[Height, Width]` is not assignable to parameter `y` with type `Array[Height]` in function `multiply`",
      "line": 100,
      "name": "bad-argument-type",
      "stop_column": 18,
      "stop_line": 100
    },
    {
      "code": -2,
      "column": 28,
      "concise_description": "There cannot be more than one TypeVarTuple type parameter",
      "description": "There cannot be more than one TypeVarTuple type parameter",
      "line": 106,
      "name": "invalid-inheritance",
      "stop_column": 32,
      "stop_line": 106
    }
  ],
  "conformance\\third_party\\generics_typevartuple_callable.py": [
    {
      "code": -2,
      "column": 28,
      "concise_description": "Argument `tuple[Literal[''], Literal[0]]` is not assignable to parameter `args` with type `tuple[int, str]` in function `Process.__init__`",
      "description": "Argument `tuple[Literal[''], Literal[0]]` is not assignable to parameter `args` with type `tuple[int, str]` in function `Process.__init__`",
      "line": 26,
      "name": "bad-argument-type",
      "stop_column": 35,
      "stop_line": 26
    }
  ],
  "conformance\\third_party\\generics_typevartuple_concat.py": [
    {
      "code": -2,
      "column": 12,
      "concise_description": "Returned type `tuple[*tuple[Unknown, ...], Unknown]` is not assignable to declared return type `tuple[*Ts, T]`",
      "description": "Returned type `tuple[*tuple[Unknown, ...], Unknown]` is not assignable to declared return type `tuple[*Ts, T]`",
      "line": 56,
      "name": "bad-return",
      "stop_column": 30,
      "stop_line": 56
    }
  ],
  "conformance\\third_party\\generics_typevartuple_overloads.py": [],
  "conformance\\third_party\\generics_typevartuple_specialization.py": [
    {
      "code": -2,
      "column": 16,
      "concise_description": "assert_type(tuple[int, *tuple[Any, ...]], tuple[int]) failed",
      "description": "assert_type(tuple[int, *tuple[Any, ...]], tuple[int]) failed",
      "line": 51,
      "name": "assert-type",
      "stop_column": 31,
      "stop_line": 51
    },
    {
      "code": -2,
      "column": 16,
      "concise_description": "assert_type(tuple[float, *tuple[Any, ...]], tuple[float]) failed",
      "description": "assert_type(tuple[float, *tuple[Any, ...]], tuple[float]) failed",
      "line": 94,
      "name": "assert-type",
      "stop_column": 33,
      "stop_line": 94
    },
    {
      "code": -2,
      "column": 1,
      "concise_description": "Unpacked argument cannot be used for type parameter T",
      "description": "Unpacked argument cannot be used for type parameter T",
      "line": 109,
      "name": "bad-unpacking",
      "stop_column": 21,
      "stop_line": 109
    },
    {
      "code": -2,
      "column": 1,
      "concise_description": "Unpacked argument cannot be used for type parameter T",
      "description": "Unpacked argument cannot be used for type parameter T",
      "line": 110,
      "name": "bad-unpacking",
      "stop_column": 36,
      "stop_line": 110
    },
    {
      "code": -2,
      "column": 26,
      "concise_description": "Only one unbounded type is allowed to be unpacked",
      "description": "Only one unbounded type is allowed to be unpacked",
      "line": 121,
      "name": "bad-unpacking",
      "stop_column": 29,
      "stop_line": 121
    },
    {
      "code": -2,
      "column": 26,
      "concise_description": "Only one unbounded type is allowed to be unpacked",
      "description": "Only one unbounded type is allowed to be unpacked",
      "line": 122,
      "name": "bad-unpacking",
      "stop_column": 42,
      "stop_line": 122
    },
    {
      "code": -2,
      "column": 5,
      "concise_description": "Expected 3 type arguments for `TA7`, got 1",
      "description": "Expected 3 type arguments for `TA7`, got 1",
      "line": 127,
      "name": "bad-specialization",
      "stop_column": 13,
      "stop_line": 127
    },
    {
      "code": -2,
      "column": 8,
      "concise_description": "Unpacked argument cannot be used for type parameter T1",
      "description": "Unpacked argument cannot be used for type parameter T1",
      "line": 153,
      "name": "bad-unpacking",
      "stop_column": 29,
      "stop_line": 153
    },
    {
      "code": -2,
      "column": 16,
      "concise_description": "assert_type(tuple[Any], tuple[*tuple[int, ...], int]) failed",
      "description": "assert_type(tuple[Any], tuple[*tuple[int, ...], int]) failed",
      "line": 157,
      "name": "assert-type",
      "stop_column": 49,
      "stop_line": 157
    },
    {
      "code": -2,
      "column": 8,
      "concise_description": "Unpacked argument cannot be used for type parameter T",
      "description": "Unpacked argument cannot be used for type parameter T",
      "line": 163,
      "name": "bad-unpacking",
      "stop_column": 18,
      "stop_line": 163
    }
  ],
  "conformance\\third_party\\generics_typevartuple_unpack.py": [
    {
      "code": -2,
      "column": 28,
      "concise_description": "Argument `Array[Batch]` is not assignable to parameter `x` with type `Array[Batch, *tuple[Any, ...], Channels]` in function `process_batch_channels`",
      "description": "Argument `Array[Batch]` is not assignable to parameter `x` with type `Array[Batch, *tuple[Any, ...], Channels]` in function `process_batch_channels`",
      "line": 30,
      "name": "bad-argument-type",
      "stop_column": 29,
      "stop_line": 30
    }
  ],
  "conformance\\third_party\\generics_upper_bound.py": [
    {
      "code": -2,
      "column": 38,
      "concise_description": "Type variable bounds and constraints must be concrete",
      "description": "Type variable bounds and constraints must be concrete",
      "line": 24,
      "name": "invalid-annotation",
      "stop_column": 45,
      "stop_line": 24
    },
    {
      "code": -2,
      "column": 12,
      "concise_description": "assert_type(list[int], list[int] | set[int]) failed",
      "description": "assert_type(list[int], list[int] | set[int]) failed",
      "line": 43,
      "name": "assert-type",
      "stop_column": 55,
      "stop_line": 43
    },
    {
      "code": -2,
      "column": 25,
      "concise_description": "Argument `set[int]` is not assignable to parameter `y` with type `list[int]` in function `longer`",
      "description": "Argument `set[int]` is not assignable to parameter `y` with type `list[int]` in function `longer`",
      "line": 43,
      "name": "bad-argument-type",
      "stop_column": 31,
      "stop_line": 43
    },
    {
      "code": -2,
      "column": 38,
      "concise_description": "TypeVar cannot have both constraints and bound",
      "description": "TypeVar cannot have both constraints and bound",
      "line": 56,
      "name": "invalid-type-var",
      "stop_column": 49,
      "stop_line": 56
    }
  ],
  "conformance\\third_party\\generics_variance.py": [
    {
      "code": -2,
      "column": 36,
      "concise_description": "Contradictory variance specifications",
      "description": "Contradictory variance specifications",
      "line": 14,
      "name": "invalid-type-var",
      "stop_column": 54,
      "stop_line": 14
    }
  ],
  "conformance\\third_party\\generics_variance_inference.py": [
    {
      "code": -2,
      "column": 33,
      "concise_description": "`ClassA[float, int, int]` is not assignable to `ClassA[int, int, int]`",
      "description": "`ClassA[float, int, int]` is not assignable to `ClassA[int, int, int]`",
      "line": 24,
      "name": "bad-assignment",
      "stop_column": 35,
      "stop_line": 24
    },
    {
      "code": -2,
      "column": 37,
      "concise_description": "`ClassA[float, int, int]` is not assignable to `ClassA[float, float, int]`",
      "description": "`ClassA[float, int, int]` is not assignable to `ClassA[float, float, int]`",
      "line": 25,
      "name": "bad-assignment",
      "stop_column": 39,
      "stop_line": 25
    },
    {
      "code": -2,
      "column": 33,
      "concise_description": "`ClassA[int, float, float]` is not assignable to `ClassA[int, int, int]`",
      "description": "`ClassA[int, float, float]` is not assignable to `ClassA[int, int, int]`",
      "line": 28,
      "name": "bad-assignment",
      "stop_column": 35,
      "stop_line": 28
    },
    {
      "code": -2,
      "column": 35,
      "concise_description": "`ShouldBeCovariant1[float]` is not assignable to `ShouldBeCovariant1[int]`",
      "description": "`ShouldBeCovariant1[float]` is not assignable to `ShouldBeCovariant1[int]`",
      "line": 41,
      "name": "bad-assignment",
      "stop_column": 62,
      "stop_line": 41
    },
    {
      "code": -2,
      "column": 35,
      "concise_description": "`ShouldBeCovariant2[float]` is not assignable to `ShouldBeCovariant2[int]`",
      "description": "`ShouldBeCovariant2[float]` is not assignable to `ShouldBeCovariant2[int]`",
      "line": 49,
      "name": "bad-assignment",
      "stop_column": 62,
      "stop_line": 49
    },
    {
      "code": -2,
      "column": 35,
      "concise_description": "`ShouldBeCovariant3[float]` is not assignable to `ShouldBeCovariant3[int]`",
      "description": "`ShouldBeCovariant3[float]` is not assignable to `ShouldBeCovariant3[int]`",
      "line": 58,
      "name": "bad-assignment",
      "stop_column": 62,
      "stop_line": 58
    },
    {
      "code": -2,
      "column": 34,
      "concise_description": "`ShouldBeCovariant4[float]` is not assignable to `ShouldBeCovariant4[int]`",
      "description": "`ShouldBeCovariant4[float]` is not assignable to `ShouldBeCovariant4[int]`",
      "line": 67,
      "name": "bad-assignment",
      "stop_column": 62,
      "stop_line": 67
    },
    {
      "code": -2,
      "column": 34,
      "concise_description": "`ShouldBeCovariant5[float]` is not assignable to `ShouldBeCovariant5[int]`",
      "description": "`ShouldBeCovariant5[float]` is not assignable to `ShouldBeCovariant5[int]`",
      "line": 80,
      "name": "bad-assignment",
      "stop_column": 62,
      "stop_line": 80
    },
    {
      "code": -2,
      "column": 38,
      "concise_description": "`ShouldBeInvariant1[int]` is not assignable to `ShouldBeInvariant1[float]`",
      "description": "`ShouldBeInvariant1[int]` is not assignable to `ShouldBeInvariant1[float]`",
      "line": 96,
      "name": "bad-assignment",
      "stop_column": 64,
      "stop_line": 96
    },
    {
      "code": -2,
      "column": 36,
      "concise_description": "`ShouldBeInvariant1[float]` is not assignable to `ShouldBeInvariant1[int]`",
      "description": "`ShouldBeInvariant1[float]` is not assignable to `ShouldBeInvariant1[int]`",
      "line": 97,
      "name": "bad-assignment",
      "stop_column": 66,
      "stop_line": 97
    },
    {
      "code": -2,
      "column": 38,
      "concise_description": "`ShouldBeInvariant2[int]` is not assignable to `ShouldBeInvariant2[float]`",
      "description": "`ShouldBeInvariant2[int]` is not assignable to `ShouldBeInvariant2[float]`",
      "line": 111,
      "name": "bad-assignment",
      "stop_column": 64,
      "stop_line": 111
    },
    {
      "code": -2,
      "column": 36,
      "concise_description": "`ShouldBeInvariant2[float]` is not assignable to `ShouldBeInvariant2[int]`",
      "description": "`ShouldBeInvariant2[float]` is not assignable to `ShouldBeInvariant2[int]`",
      "line": 112,
      "name": "bad-assignment",
      "stop_column": 66,
      "stop_line": 112
    },
    {
      "code": -2,
      "column": 43,
      "concise_description": "`ShouldBeInvariant3[int, str]` is not assignable to `ShouldBeInvariant3[float, str]`",
      "description": "`ShouldBeInvariant3[int, str]` is not assignable to `ShouldBeInvariant3[float, str]`",
      "line": 119,
      "name": "bad-assignment",
      "stop_column": 73,
      "stop_line": 119
    },
    {
      "code": -2,
      "column": 41,
      "concise_description": "`ShouldBeInvariant3[float, str]` is not assignable to `ShouldBeInvariant3[int, str]`",
      "description": "`ShouldBeInvariant3[float, str]` is not assignable to `ShouldBeInvariant3[int, str]`",
      "line": 120,
      "name": "bad-assignment",
      "stop_column": 73,
      "stop_line": 120
    },
    {
      "code": -2,
      "column": 43,
      "concise_description": "`ShouldBeInvariant3[str, int]` is not assignable to `ShouldBeInvariant3[str, float]`",
      "description": "`ShouldBeInvariant3[str, int]` is not assignable to `ShouldBeInvariant3[str, float]`",
      "line": 121,
      "name": "bad-assignment",
      "stop_column": 73,
      "stop_line": 121
    },
    {
      "code": -2,
      "column": 41,
      "concise_description": "`ShouldBeInvariant3[str, float]` is not assignable to `ShouldBeInvariant3[str, int]`",
      "description": "`ShouldBeInvariant3[str, float]` is not assignable to `ShouldBeInvariant3[str, int]`",
      "line": 122,
      "name": "bad-assignment",
      "stop_column": 73,
      "stop_line": 122
    },
    {
      "code": -2,
      "column": 38,
      "concise_description": "`ShouldBeInvariant4[int]` is not assignable to `ShouldBeInvariant4[float]`",
      "description": "`ShouldBeInvariant4[int]` is not assignable to `ShouldBeInvariant4[float]`",
      "line": 130,
      "name": "bad-assignment",
      "stop_column": 64,
      "stop_line": 130
    },
    {
      "code": -2,
      "column": 38,
      "concise_description": "`ShouldBeInvariant5[int]` is not assignable to `ShouldBeInvariant5[float]`",
      "description": "`ShouldBeInvariant5[int]` is not assignable to `ShouldBeInvariant5[float]`",
      "line": 138,
      "name": "bad-assignment",
      "stop_column": 64,
      "stop_line": 138
    },
    {
      "code": -2,
      "column": 45,
      "concise_description": "`ShouldBeContravariant1[int]` is not assignable to `ShouldBeContravariant1[float]`",
      "description": "`ShouldBeContravariant1[int]` is not assignable to `ShouldBeContravariant1[float]`",
      "line": 149,
      "name": "bad-assignment",
      "stop_column": 75,
      "stop_line": 149
    },
    {
      "code": -2,
      "column": 31,
      "concise_description": "`ShouldBeInvariant6[float]` is not assignable to `ShouldBeInvariant6[int]`",
      "description": "`ShouldBeInvariant6[float]` is not assignable to `ShouldBeInvariant6[int]`",
      "line": 169,
      "name": "bad-assignment",
      "stop_column": 58,
      "stop_line": 169
    },
    {
      "code": -2,
      "column": 33,
      "concise_description": "`ShouldBeInvariant6[int]` is not assignable to `ShouldBeInvariant6[float]`",
      "description": "`ShouldBeInvariant6[int]` is not assignable to `ShouldBeInvariant6[float]`",
      "line": 170,
      "name": "bad-assignment",
      "stop_column": 58,
      "stop_line": 170
    },
    {
      "code": -2,
      "column": 31,
      "concise_description": "`ShouldBeCovariant6[float]` is not assignable to `ShouldBeCovariant6[int]`",
      "description": "`ShouldBeCovariant6[float]` is not assignable to `ShouldBeCovariant6[int]`",
      "line": 181,
      "name": "bad-assignment",
      "stop_column": 58,
      "stop_line": 181
    },
    {
      "code": -2,
      "column": 37,
      "concise_description": "`ShouldBeContravariant2[int]` is not assignable to `ShouldBeContravariant2[float]`",
      "description": "`ShouldBeContravariant2[int]` is not assignable to `ShouldBeContravariant2[float]`",
      "line": 194,
      "name": "bad-assignment",
      "stop_column": 66,
      "stop_line": 194
    }
  ],
<<<<<<< HEAD
  "conformance\\third_party\\historical_positional.py": [],
  "conformance\\third_party\\literals_interactions.py": [
=======
  "historical_positional.py": [
    {
      "code": -2,
      "column": 4,
      "concise_description": "Expected argument `__x` to be positional in function `f1`",
      "description": "Expected argument `__x` to be positional in function `f1`",
      "line": 18,
      "name": "unexpected-keyword",
      "stop_column": 9,
      "stop_line": 18
    },
    {
      "code": -2,
      "column": 16,
      "concise_description": "Positional-only parameter `__y` cannot appear after keyword parameters",
      "description": "Positional-only parameter `__y` cannot appear after keyword parameters",
      "line": 26,
      "name": "bad-function-definition",
      "stop_column": 19,
      "stop_line": 26
    },
    {
      "code": -2,
      "column": 26,
      "concise_description": "Positional-only parameter `__y` cannot appear after keyword parameters",
      "description": "Positional-only parameter `__y` cannot appear after keyword parameters",
      "line": 38,
      "name": "bad-function-definition",
      "stop_column": 29,
      "stop_line": 38
    },
    {
      "code": -2,
      "column": 6,
      "concise_description": "Expected argument `__x` to be positional in function `A.m1`",
      "description": "Expected argument `__x` to be positional in function `A.m1`",
      "line": 43,
      "name": "unexpected-keyword",
      "stop_column": 11,
      "stop_line": 43
    }
  ],
  "literals_interactions.py": [
>>>>>>> 46a34182
    {
      "code": -2,
      "column": 5,
      "concise_description": "Index 5 out of range for tuple with 3 elements",
      "description": "Index 5 out of range for tuple with 3 elements",
      "line": 15,
      "name": "index-error",
      "stop_column": 9,
      "stop_line": 15
    },
    {
      "code": -2,
      "column": 5,
      "concise_description": "Index -5 out of range for tuple with 3 elements",
      "description": "Index -5 out of range for tuple with 3 elements",
      "line": 16,
      "name": "index-error",
      "stop_column": 9,
      "stop_line": 16
    },
    {
      "code": -2,
      "column": 5,
      "concise_description": "Index 4 out of range for tuple with 3 elements",
      "description": "Index 4 out of range for tuple with 3 elements",
      "line": 17,
      "name": "index-error",
      "stop_column": 9,
      "stop_line": 17
    },
    {
      "code": -2,
      "column": 5,
      "concise_description": "Index -4 out of range for tuple with 3 elements",
      "description": "Index -4 out of range for tuple with 3 elements",
      "line": 18,
      "name": "index-error",
      "stop_column": 10,
      "stop_line": 18
    },
    {
      "code": -2,
      "column": 9,
      "concise_description": "`@` is not supported between `Matrix[Literal[2], Literal[3]]` and `Matrix[Literal[3], Literal[7]]`",
      "description": "`@` is not supported between `Matrix[Literal[2], Literal[3]]` and `Matrix[Literal[3], Literal[7]]`\n  Argument `Matrix[Literal[3], Literal[7]]` is not assignable to parameter `other` with type `Matrix[Literal[3], int]` in function `Matrix.__matmul__`",
      "line": 71,
      "name": "bad-argument-type",
      "stop_column": 14,
      "stop_line": 71
    },
    {
      "code": -2,
      "column": 16,
      "concise_description": "assert_type(Matrix[Literal[2], int], Matrix[Literal[2], Literal[7]]) failed",
      "description": "assert_type(Matrix[Literal[2], int], Matrix[Literal[2], Literal[7]]) failed",
      "line": 72,
      "name": "assert-type",
      "stop_column": 51,
      "stop_line": 72
    }
  ],
  "conformance\\third_party\\literals_literalstring.py": [
    {
      "code": -2,
      "column": 29,
      "concise_description": "Invalid type inside literal, `LiteralString`",
      "description": "Invalid type inside literal, `LiteralString`",
      "line": 36,
      "name": "invalid-literal",
      "stop_column": 42,
      "stop_line": 36
    },
    {
      "code": -2,
      "column": 22,
      "concise_description": "Invalid type inside literal, `LiteralString`",
      "description": "Invalid type inside literal, `LiteralString`",
      "line": 37,
      "name": "invalid-literal",
      "stop_column": 35,
      "stop_line": 37
    },
    {
      "code": -2,
      "column": 23,
      "concise_description": "`Literal['two']` is not assignable to `Literal['']`",
      "description": "`Literal['two']` is not assignable to `Literal['']`",
      "line": 43,
      "name": "bad-assignment",
      "stop_column": 24,
      "stop_line": 43
    },
    {
      "code": -2,
      "column": 16,
      "concise_description": "assert_type(str, LiteralString) failed",
      "description": "assert_type(str, LiteralString) failed",
      "line": 52,
      "name": "assert-type",
      "stop_column": 49,
      "stop_line": 52
    },
    {
      "code": -2,
      "column": 25,
      "concise_description": "`str` is not assignable to `LiteralString`",
      "description": "`str` is not assignable to `LiteralString`",
      "line": 66,
      "name": "bad-assignment",
      "stop_column": 47,
      "stop_line": 66
    },
    {
      "code": -2,
      "column": 25,
      "concise_description": "`Literal[3]` is not assignable to `LiteralString`",
      "description": "`Literal[3]` is not assignable to `LiteralString`",
      "line": 74,
      "name": "bad-assignment",
      "stop_column": 26,
      "stop_line": 74
    },
    {
      "code": -2,
      "column": 25,
      "concise_description": "`Literal[b'test']` is not assignable to `LiteralString`",
      "description": "`Literal[b'test']` is not assignable to `LiteralString`",
      "line": 75,
      "name": "bad-assignment",
      "stop_column": 32,
      "stop_line": 75
    },
    {
      "code": -2,
      "column": 16,
      "concise_description": "assert_type(str, Literal['hello']) failed",
      "description": "assert_type(str, Literal['hello']) failed",
      "line": 111,
      "name": "assert-type",
      "stop_column": 37,
      "stop_line": 111
    },
    {
      "code": -2,
      "column": 51,
      "concise_description": "Argument `str` is not assignable to parameter `value` with type `LiteralString` in function `Container.__init__`",
      "description": "Argument `str` is not assignable to parameter `value` with type `LiteralString` in function `Container.__init__`",
      "line": 134,
      "name": "bad-argument-type",
      "stop_column": 52,
      "stop_line": 134
    },
    {
      "code": -2,
      "column": 21,
      "concise_description": "`list[LiteralString]` is not assignable to `list[str]`",
      "description": "`list[LiteralString]` is not assignable to `list[str]`",
      "line": 171,
      "name": "bad-assignment",
      "stop_column": 24,
      "stop_line": 171
    }
  ],
  "conformance\\third_party\\literals_parameterizations.py": [
    {
      "code": -2,
      "column": 15,
      "concise_description": "Invalid literal expression",
      "description": "Invalid literal expression",
      "line": 41,
      "name": "invalid-literal",
      "stop_column": 20,
      "stop_line": 41
    },
    {
      "code": -2,
      "column": 15,
      "concise_description": "Invalid literal expression",
      "description": "Invalid literal expression",
      "line": 42,
      "name": "invalid-literal",
      "stop_column": 38,
      "stop_line": 42
    },
    {
      "code": -2,
      "column": 15,
      "concise_description": "Invalid literal expression",
      "description": "Invalid literal expression",
      "line": 43,
      "name": "invalid-literal",
      "stop_column": 21,
      "stop_line": 43
    },
    {
      "code": -2,
      "column": 15,
      "concise_description": "Invalid literal expression",
      "description": "Invalid literal expression",
      "line": 44,
      "name": "invalid-literal",
      "stop_column": 17,
      "stop_line": 44
    },
    {
      "code": -2,
      "column": 15,
      "concise_description": "Invalid literal expression",
      "description": "Invalid literal expression",
      "line": 45,
      "name": "invalid-literal",
      "stop_column": 24,
      "stop_line": 45
    },
    {
      "code": -2,
      "column": 7,
      "concise_description": "`Literal` arguments cannot be parenthesized",
      "description": "`Literal` arguments cannot be parenthesized",
      "line": 46,
      "name": "invalid-literal",
      "stop_column": 33,
      "stop_line": 46
    },
    {
      "code": -2,
      "column": 15,
      "concise_description": "Invalid literal expression",
      "description": "Invalid literal expression",
      "line": 47,
      "name": "invalid-literal",
      "stop_column": 35,
      "stop_line": 47
    },
    {
      "code": -2,
      "column": 15,
      "concise_description": "Invalid type inside literal, `int`",
      "description": "Invalid type inside literal, `int`",
      "line": 48,
      "name": "invalid-literal",
      "stop_column": 18,
      "stop_line": 48
    },
    {
      "code": -2,
      "column": 15,
      "concise_description": "Expected a type form, got instance of `Literal[3]`",
      "description": "Expected a type form, got instance of `Literal[3]`",
      "line": 49,
      "name": "not-a-type",
      "stop_column": 23,
      "stop_line": 49
    },
    {
      "code": -2,
      "column": 16,
      "concise_description": "Invalid type inside literal, `TypeVar[T]`",
      "description": "Invalid type inside literal, `TypeVar[T]`",
      "line": 50,
      "name": "invalid-literal",
      "stop_column": 17,
      "stop_line": 50
    },
    {
      "code": -2,
      "column": 16,
      "concise_description": "Invalid literal expression",
      "description": "Invalid literal expression",
      "line": 51,
      "name": "invalid-literal",
      "stop_column": 20,
      "stop_line": 51
    },
    {
      "code": -2,
      "column": 16,
      "concise_description": "Invalid type inside literal, `Any`",
      "description": "Invalid type inside literal, `Any`",
      "line": 52,
      "name": "invalid-literal",
      "stop_column": 19,
      "stop_line": 52
    },
    {
      "code": -2,
      "column": 16,
      "concise_description": "Invalid literal expression",
      "description": "Invalid literal expression",
      "line": 53,
      "name": "invalid-literal",
      "stop_column": 19,
      "stop_line": 53
    },
    {
      "code": -2,
      "column": 28,
      "concise_description": "Invalid literal expression",
      "description": "Invalid literal expression",
      "line": 56,
      "name": "invalid-literal",
      "stop_column": 33,
      "stop_line": 56
    },
    {
      "code": -2,
      "column": 4,
      "concise_description": "Expected a type argument for `Literal`",
      "description": "Expected a type argument for `Literal`",
      "line": 60,
      "name": "invalid-annotation",
      "stop_column": 11,
      "stop_line": 60
    },
    {
      "code": -2,
      "column": 12,
      "concise_description": "Expected a type form, got instance of `(x: Unknown) -> int`",
      "description": "Expected a type form, got instance of `(x: Unknown) -> int`",
      "line": 61,
      "name": "not-a-type",
      "stop_column": 23,
      "stop_line": 61
    },
    {
      "code": -2,
      "column": 32,
      "concise_description": "`Literal[Color.RED]` is not assignable to `Literal['Color.RED']`",
      "description": "`Literal[Color.RED]` is not assignable to `Literal['Color.RED']`",
      "line": 65,
      "name": "bad-assignment",
      "stop_column": 33,
      "stop_line": 65
    }
  ],
  "conformance\\third_party\\literals_semantics.py": [
    {
      "code": -2,
      "column": 18,
      "concise_description": "`Literal[4]` is not assignable to `Literal[3]`",
      "description": "`Literal[4]` is not assignable to `Literal[3]`",
      "line": 10,
      "name": "bad-assignment",
      "stop_column": 19,
      "stop_line": 10
    },
    {
      "code": -2,
      "column": 26,
      "concise_description": "`Literal[0]` is not assignable to `Literal[False]`",
      "description": "`Literal[0]` is not assignable to `Literal[False]`",
      "line": 24,
      "name": "bad-assignment",
      "stop_column": 27,
      "stop_line": 24
    },
    {
      "code": -2,
      "column": 22,
      "concise_description": "`Literal[False]` is not assignable to `Literal[0]`",
      "description": "`Literal[False]` is not assignable to `Literal[0]`",
      "line": 25,
      "name": "bad-assignment",
      "stop_column": 23,
      "stop_line": 25
    },
    {
      "code": -2,
      "column": 5,
      "concise_description": "Augmented assignment produces a value of type `int`, which is not assignable to `Literal[3, 4, 5]`",
      "description": "Augmented assignment produces a value of type `int`, which is not assignable to `Literal[3, 4, 5]`",
      "line": 33,
      "name": "bad-assignment",
      "stop_column": 11,
      "stop_line": 33
    }
  ],
  "conformance\\third_party\\namedtuples_define_class.py": [
    {
      "code": -2,
      "column": 7,
      "concise_description": "Index 3 out of range for tuple with 3 elements",
      "description": "Index 3 out of range for tuple with 3 elements",
      "line": 32,
      "name": "index-error",
      "stop_column": 12,
      "stop_line": 32
    },
    {
      "code": -2,
      "column": 7,
      "concise_description": "Index -4 out of range for tuple with 3 elements",
      "description": "Index -4 out of range for tuple with 3 elements",
      "line": 33,
      "name": "index-error",
      "stop_column": 13,
      "stop_line": 33
    },
    {
      "code": -2,
      "column": 11,
      "concise_description": "Missing argument `y` in function `Point.__new__`",
      "description": "Missing argument `y` in function `Point.__new__`",
      "line": 44,
      "name": "missing-argument",
      "stop_column": 14,
      "stop_line": 44
    },
    {
      "code": -2,
      "column": 11,
      "concise_description": "Missing argument `y` in function `Point.__new__`",
      "description": "Missing argument `y` in function `Point.__new__`",
      "line": 45,
      "name": "missing-argument",
      "stop_column": 16,
      "stop_line": 45
    },
    {
      "code": -2,
      "column": 15,
      "concise_description": "Argument `Literal['']` is not assignable to parameter `y` with type `int` in function `Point.__new__`",
      "description": "Argument `Literal['']` is not assignable to parameter `y` with type `int` in function `Point.__new__`",
      "line": 46,
      "name": "bad-argument-type",
      "stop_column": 17,
      "stop_line": 46
    },
    {
      "code": -2,
      "column": 24,
      "concise_description": "Argument `Literal[3]` is not assignable to parameter `units` with type `str` in function `Point.__new__`",
      "description": "Argument `Literal[3]` is not assignable to parameter `units` with type `str` in function `Point.__new__`",
      "line": 47,
      "name": "bad-argument-type",
      "stop_column": 25,
      "stop_line": 47
    },
    {
      "code": -2,
      "column": 22,
      "concise_description": "Expected 4 positional arguments, got 5 in function `Point.__new__`",
      "description": "Expected 4 positional arguments, got 5 in function `Point.__new__`",
      "line": 48,
      "name": "bad-argument-type",
      "stop_column": 24,
      "stop_line": 48
    },
    {
      "code": -2,
      "column": 23,
      "concise_description": "Unexpected keyword argument `other` in function `Point.__new__`",
      "description": "Unexpected keyword argument `other` in function `Point.__new__`",
      "line": 49,
      "name": "unexpected-keyword",
      "stop_column": 31,
      "stop_line": 49
    },
    {
      "code": -2,
      "column": 5,
      "concise_description": "NamedTuple field 'latitude' without a default may not follow NamedTuple field with a default",
      "description": "NamedTuple field 'latitude' without a default may not follow NamedTuple field with a default",
      "line": 59,
      "name": "bad-class-definition",
      "stop_column": 13,
      "stop_line": 59
    },
    {
      "code": -2,
      "column": 19,
      "concise_description": "Argument `float` is not assignable to parameter `value` with type `str` in function `Property.__new__`",
      "description": "Argument `float` is not assignable to parameter `value` with type `str` in function `Property.__new__`",
      "line": 98,
      "name": "bad-argument-type",
      "stop_column": 22,
      "stop_line": 98
    },
    {
      "code": -2,
      "column": 7,
      "concise_description": "Named tuples do not support multiple inheritance",
      "description": "Named tuples do not support multiple inheritance",
      "line": 105,
      "name": "invalid-inheritance",
      "stop_column": 11,
      "stop_line": 105
    }
  ],
  "conformance\\third_party\\namedtuples_define_functional.py": [
    {
      "code": -2,
      "column": 14,
      "concise_description": "Missing argument `y` in function `Point1.__new__`",
      "description": "Missing argument `y` in function `Point1.__new__`",
      "line": 16,
      "name": "missing-argument",
      "stop_column": 19,
      "stop_line": 16
    },
    {
      "code": -2,
      "column": 14,
      "concise_description": "Missing argument `x` in function `Point2.__new__`",
      "description": "Missing argument `x` in function `Point2.__new__`",
      "line": 21,
      "name": "missing-argument",
      "stop_column": 16,
      "stop_line": 21
    },
    {
      "code": -2,
      "column": 14,
      "concise_description": "Missing argument `y` in function `Point2.__new__`",
      "description": "Missing argument `y` in function `Point2.__new__`",
      "line": 21,
      "name": "missing-argument",
      "stop_column": 16,
      "stop_line": 21
    },
    {
      "code": -2,
      "column": 21,
      "concise_description": "Expected 3 positional arguments, got 4 in function `Point3.__new__`",
      "description": "Expected 3 positional arguments, got 4 in function `Point3.__new__`",
      "line": 26,
      "name": "bad-argument-type",
      "stop_column": 22,
      "stop_line": 26
    },
    {
      "code": -2,
      "column": 14,
      "concise_description": "Missing argument `y` in function `Point4.__new__`",
      "description": "Missing argument `y` in function `Point4.__new__`",
      "line": 31,
      "name": "missing-argument",
      "stop_column": 22,
      "stop_line": 31
    },
    {
      "code": -2,
      "column": 18,
      "concise_description": "Unexpected keyword argument `z` in function `Point4.__new__`",
      "description": "Unexpected keyword argument `z` in function `Point4.__new__`",
      "line": 31,
      "name": "unexpected-keyword",
      "stop_column": 21,
      "stop_line": 31
    },
    {
      "code": -2,
      "column": 18,
      "concise_description": "Argument `Literal['1']` is not assignable to parameter `y` with type `int` in function `Point5.__new__`",
      "description": "Argument `Literal['1']` is not assignable to parameter `y` with type `int` in function `Point5.__new__`",
      "line": 36,
      "name": "bad-argument-type",
      "stop_column": 21,
      "stop_line": 36
    },
    {
      "code": -2,
      "column": 21,
      "concise_description": "Expected 3 positional arguments, got 4 in function `Point5.__new__`",
      "description": "Expected 3 positional arguments, got 4 in function `Point5.__new__`",
      "line": 37,
      "name": "bad-argument-type",
      "stop_column": 22,
      "stop_line": 37
    },
    {
      "code": -2,
      "column": 18,
      "concise_description": "Argument `Literal['1']` is not assignable to parameter `y` with type `int` in function `Point6.__new__`",
      "description": "Argument `Literal['1']` is not assignable to parameter `y` with type `int` in function `Point6.__new__`",
      "line": 42,
      "name": "bad-argument-type",
      "stop_column": 21,
      "stop_line": 42
    },
    {
      "code": -2,
      "column": 17,
      "concise_description": "Argument `float` is not assignable to parameter `x` with type `int` in function `Point6.__new__`",
      "description": "Argument `float` is not assignable to parameter `x` with type `int` in function `Point6.__new__`",
      "line": 43,
      "name": "bad-argument-type",
      "stop_column": 20,
      "stop_line": 43
    },
    {
      "code": -2,
      "column": 31,
      "concise_description": "Duplicate field `a`",
      "description": "Duplicate field `a`",
      "line": 52,
      "name": "bad-class-definition",
      "stop_column": 34,
      "stop_line": 52
    },
    {
      "code": -2,
      "column": 33,
      "concise_description": "`def` is not a valid identifier",
      "description": "`def` is not a valid identifier",
      "line": 53,
      "name": "bad-class-definition",
      "stop_column": 38,
      "stop_line": 53
    },
    {
      "code": -2,
      "column": 33,
      "concise_description": "`def` is not a valid identifier",
      "description": "`def` is not a valid identifier",
      "line": 54,
      "name": "bad-class-definition",
      "stop_column": 38,
      "stop_line": 54
    },
    {
      "code": -2,
      "column": 4,
      "concise_description": "Missing argument `a` in function `NT5.__new__`",
      "description": "Missing argument `a` in function `NT5.__new__`",
      "line": 66,
      "name": "missing-argument",
      "stop_column": 6,
      "stop_line": 66
    }
  ],
  "conformance\\third_party\\namedtuples_type_compat.py": [
    {
      "code": -2,
      "column": 23,
      "concise_description": "`Point` is not assignable to `tuple[int, int]`",
      "description": "`Point` is not assignable to `tuple[int, int]`",
      "line": 22,
      "name": "bad-assignment",
      "stop_column": 24,
      "stop_line": 22
    },
    {
      "code": -2,
      "column": 28,
      "concise_description": "`Point` is not assignable to `tuple[int, str, str]`",
      "description": "`Point` is not assignable to `tuple[int, str, str]`",
      "line": 23,
      "name": "bad-assignment",
      "stop_column": 29,
      "stop_line": 23
    }
  ],
  "conformance\\third_party\\namedtuples_usage.py": [
    {
      "code": -2,
      "column": 7,
      "concise_description": "Index 3 out of range for tuple with 3 elements",
      "description": "Index 3 out of range for tuple with 3 elements",
      "line": 34,
      "name": "index-error",
      "stop_column": 11,
      "stop_line": 34
    },
    {
      "code": -2,
      "column": 7,
      "concise_description": "Index -4 out of range for tuple with 3 elements",
      "description": "Index -4 out of range for tuple with 3 elements",
      "line": 35,
      "name": "index-error",
      "stop_column": 12,
      "stop_line": 35
    },
    {
      "code": -2,
      "column": 1,
      "concise_description": "Cannot assign to field `x`; it is part of a NamedTuple",
      "description": "Cannot assign to field `x`; it is part of a NamedTuple",
      "line": 40,
      "name": "read-only",
      "stop_column": 4,
      "stop_line": 40
    },
    {
      "code": -2,
      "column": 1,
      "concise_description": "Cannot set item in `Point`",
      "description": "Cannot set item in `Point`\n  Object of class `Point` has no attribute `__setitem__`",
      "line": 41,
      "name": "missing-attribute",
      "stop_column": 5,
      "stop_line": 41
    },
    {
      "code": -2,
      "column": 5,
      "concise_description": "Cannot delete read-only attribute `x`",
      "description": "Cannot delete read-only attribute `x`",
      "line": 42,
      "name": "read-only",
      "stop_column": 8,
      "stop_line": 42
    },
    {
      "code": -2,
      "column": 5,
      "concise_description": "Cannot delete item in `Point`",
      "description": "Cannot delete item in `Point`\n  Object of class `Point` has no attribute `__delitem__`",
      "line": 43,
      "name": "missing-attribute",
      "stop_column": 9,
      "stop_line": 43
    },
    {
      "code": -2,
      "column": 1,
      "concise_description": "Cannot unpack Point (of size 3) into 2 values",
      "description": "Cannot unpack Point (of size 3) into 2 values",
      "line": 52,
      "name": "bad-unpacking",
      "stop_column": 7,
      "stop_line": 52
    },
    {
      "code": -2,
      "column": 1,
      "concise_description": "Cannot unpack Point (of size 3) into 4 values",
      "description": "Cannot unpack Point (of size 3) into 4 values",
      "line": 53,
      "name": "bad-unpacking",
      "stop_column": 21,
      "stop_line": 53
    }
  ],
  "conformance\\third_party\\narrowing_typeguard.py": [
    {
      "code": -2,
      "column": 20,
      "concise_description": "Argument `(val: object) -> TypeGuard[int]` is not assignable to parameter `f` with type `(object) -> str` in function `takes_callable_str`",
      "description": "Argument `(val: object) -> TypeGuard[int]` is not assignable to parameter `f` with type `(object) -> str` in function `takes_callable_str`",
      "line": 128,
      "name": "bad-argument-type",
      "stop_column": 36,
      "stop_line": 128
    },
    {
      "code": -2,
      "column": 26,
      "concise_description": "Argument `(val: object) -> TypeGuard[int]` is not assignable to parameter `f` with type `CallableStrProto` in function `takes_callable_str_proto`",
      "description": "Argument `(val: object) -> TypeGuard[int]` is not assignable to parameter `f` with type `CallableStrProto` in function `takes_callable_str_proto`",
      "line": 148,
      "name": "bad-argument-type",
      "stop_column": 42,
      "stop_line": 148
    }
  ],
  "conformance\\third_party\\narrowing_typeis.py": [
    {
      "code": -2,
      "column": 20,
      "concise_description": "Argument `(val: object) -> TypeIs[int]` is not assignable to parameter `f` with type `(object) -> str` in function `takes_callable_str`",
      "description": "Argument `(val: object) -> TypeIs[int]` is not assignable to parameter `f` with type `(object) -> str` in function `takes_callable_str`",
      "line": 132,
      "name": "bad-argument-type",
      "stop_column": 36,
      "stop_line": 132
    },
    {
      "code": -2,
      "column": 26,
      "concise_description": "Argument `(val: object) -> TypeIs[int]` is not assignable to parameter `f` with type `CallableStrProto` in function `takes_callable_str_proto`",
      "description": "Argument `(val: object) -> TypeIs[int]` is not assignable to parameter `f` with type `CallableStrProto` in function `takes_callable_str_proto`",
      "line": 152,
      "name": "bad-argument-type",
      "stop_column": 42,
      "stop_line": 152
    },
    {
      "code": -2,
      "column": 17,
      "concise_description": "Argument `(val: object) -> TypeIs[int]` is not assignable to parameter `f` with type `(object) -> TypeGuard[int]` in function `takes_typeguard`",
      "description": "Argument `(val: object) -> TypeIs[int]` is not assignable to parameter `f` with type `(object) -> TypeGuard[int]` in function `takes_typeguard`",
      "line": 169,
      "name": "bad-argument-type",
      "stop_column": 30,
      "stop_line": 169
    },
    {
      "code": -2,
      "column": 14,
      "concise_description": "Argument `(val: object) -> TypeGuard[int]` is not assignable to parameter `f` with type `(object) -> TypeIs[int]` in function `takes_typeis`",
      "description": "Argument `(val: object) -> TypeGuard[int]` is not assignable to parameter `f` with type `(object) -> TypeIs[int]` in function `takes_typeis`",
      "line": 170,
      "name": "bad-argument-type",
      "stop_column": 30,
      "stop_line": 170
    },
    {
      "code": -2,
      "column": 18,
      "concise_description": "Argument `(val: object) -> TypeIs[bool]` is not assignable to parameter `f` with type `(object) -> TypeIs[int]` in function `takes_int_typeis`",
      "description": "Argument `(val: object) -> TypeIs[bool]` is not assignable to parameter `f` with type `(object) -> TypeIs[int]` in function `takes_int_typeis`",
      "line": 191,
      "name": "bad-argument-type",
      "stop_column": 29,
      "stop_line": 191
    }
  ],
  "conformance\\third_party\\overloads_basic.py": [
    {
      "code": -2,
      "column": 1,
      "concise_description": "Cannot index into `Bytes`",
      "description": "Cannot index into `Bytes`\n  No matching overload found for function `Bytes.__getitem__`\n  Possible overloads:\n  (__i: int, /) -> int [closest match]\n  (__s: slice[Any, Any, Any], /) -> bytes",
      "line": 39,
      "name": "no-matching-overload",
      "stop_column": 6,
      "stop_line": 39
    }
  ],
  "conformance\\third_party\\overloads_consistency.py": [],
  "conformance\\third_party\\overloads_definitions.py": [
    {
      "code": -2,
      "column": 5,
      "concise_description": "Overloaded function needs at least two signatures",
      "description": "Overloaded function needs at least two signatures",
      "line": 16,
      "name": "invalid-overload",
      "stop_column": 10,
      "stop_line": 16
    },
    {
      "code": -2,
      "column": 5,
      "concise_description": "Overloaded function must have an implementation",
      "description": "Overloaded function must have an implementation",
      "line": 28,
      "name": "invalid-overload",
      "stop_column": 10,
      "stop_line": 28
    },
    {
      "code": -2,
      "column": 9,
      "concise_description": "Overloaded function must have an implementation",
      "description": "Overloaded function must have an implementation",
      "line": 49,
      "name": "invalid-overload",
      "stop_column": 14,
      "stop_line": 49
    },
    {
      "code": -2,
      "column": 9,
      "concise_description": "Overloaded function must have an implementation",
      "description": "Overloaded function must have an implementation",
      "line": 59,
      "name": "invalid-overload",
      "stop_column": 21,
      "stop_line": 59
    }
  ],
  "conformance\\third_party\\overloads_evaluation.py": [
    {
      "code": -2,
      "column": 11,
      "concise_description": "No matching overload found for function `example1_1`",
      "description": "No matching overload found for function `example1_1`\n  Possible overloads:\n  (x: int, y: str) -> int\n  (x: str) -> str [closest match]",
      "line": 38,
      "name": "no-matching-overload",
      "stop_column": 13,
      "stop_line": 38
    },
    {
      "code": -2,
      "column": 11,
      "concise_description": "No matching overload found for function `example1_1`",
      "description": "No matching overload found for function `example1_1`\n  Possible overloads:\n  (x: int, y: str) -> int [closest match]\n  (x: str) -> str",
      "line": 46,
      "name": "no-matching-overload",
      "stop_column": 17,
      "stop_line": 46
    },
    {
      "code": -2,
      "column": 11,
      "concise_description": "No matching overload found for function `example1_1`",
      "description": "No matching overload found for function `example1_1`\n  Possible overloads:\n  (x: int, y: str) -> int [closest match]\n  (x: str) -> str",
      "line": 51,
      "name": "no-matching-overload",
      "stop_column": 14,
      "stop_line": 51
    },
    {
      "code": -2,
      "column": 20,
      "concise_description": "No matching overload found for function `example2`",
      "description": "No matching overload found for function `example2`\n  Possible overloads:\n  (x: int, y: str, z: int) -> str [closest match]\n  (x: int, y: int, z: int) -> int",
      "line": 105,
      "name": "no-matching-overload",
      "stop_column": 29,
      "stop_line": 105
    },
    {
      "code": -2,
      "column": 16,
      "concise_description": "assert_type(Any, int | str) failed",
      "description": "assert_type(Any, int | str) failed",
      "line": 106,
      "name": "assert-type",
      "stop_column": 33,
      "stop_line": 106
    },
    {
      "code": -2,
      "column": 13,
      "concise_description": "No matching overload found for function `example2`",
      "description": "No matching overload found for function `example2`\n  Possible overloads:\n  (x: int, y: str, z: int) -> str [closest match]\n  (x: int, y: int, z: int) -> int",
      "line": 115,
      "name": "no-matching-overload",
      "stop_column": 22,
      "stop_line": 115
    },
    {
      "code": -2,
      "column": 23,
      "concise_description": "No matching overload found for function `expand_bool`",
      "description": "No matching overload found for function `expand_bool`\n  Possible overloads:\n  (x: Literal[False]) -> Literal[0] [closest match]\n  (x: Literal[True]) -> Literal[1]",
      "line": 134,
      "name": "no-matching-overload",
      "stop_column": 26,
      "stop_line": 134
    },
    {
      "code": -2,
      "column": 16,
      "concise_description": "assert_type(Any, Literal[0, 1]) failed",
      "description": "assert_type(Any, Literal[0, 1]) failed",
      "line": 135,
      "name": "assert-type",
      "stop_column": 37,
      "stop_line": 135
    },
    {
      "code": -2,
      "column": 23,
      "concise_description": "No matching overload found for function `expand_enum`",
      "description": "No matching overload found for function `expand_enum`\n  Possible overloads:\n  (x: Literal[Color.RED]) -> Literal[0] [closest match]\n  (x: Literal[Color.BLUE]) -> Literal[1]",
      "line": 160,
      "name": "no-matching-overload",
      "stop_column": 26,
      "stop_line": 160
    },
    {
      "code": -2,
      "column": 16,
      "concise_description": "assert_type(Any, Literal[0, 1]) failed",
      "description": "assert_type(Any, Literal[0, 1]) failed",
      "line": 161,
      "name": "assert-type",
      "stop_column": 37,
      "stop_line": 161
    },
    {
      "code": -2,
      "column": 29,
      "concise_description": "No matching overload found for function `expand_type_union`",
      "description": "No matching overload found for function `expand_type_union`\n  Possible overloads:\n  (x: type[int]) -> int [closest match]\n  (x: type[str]) -> str",
      "line": 180,
      "name": "no-matching-overload",
      "stop_column": 32,
      "stop_line": 180
    },
    {
      "code": -2,
      "column": 16,
      "concise_description": "assert_type(Any, int | str) failed",
      "description": "assert_type(Any, int | str) failed",
      "line": 181,
      "name": "assert-type",
      "stop_column": 33,
      "stop_line": 181
    },
    {
      "code": -2,
      "column": 24,
      "concise_description": "No matching overload found for function `expand_tuple`",
      "description": "No matching overload found for function `expand_tuple`\n  Possible overloads:\n  (x: tuple[int, int]) -> int [closest match]\n  (x: tuple[int, str]) -> str",
      "line": 204,
      "name": "no-matching-overload",
      "stop_column": 32,
      "stop_line": 204
    },
    {
      "code": -2,
      "column": 16,
      "concise_description": "assert_type(Any, int | str) failed",
      "description": "assert_type(Any, int | str) failed",
      "line": 205,
      "name": "assert-type",
      "stop_column": 33,
      "stop_line": 205
    },
    {
      "code": -2,
      "column": 16,
      "concise_description": "assert_type(str, int) failed",
      "description": "assert_type(str, int) failed",
      "line": 234,
      "name": "assert-type",
      "stop_column": 27,
      "stop_line": 234
    },
    {
      "code": -2,
      "column": 16,
      "concise_description": "assert_type(list[int], Any) failed",
      "description": "assert_type(list[int], Any) failed",
      "line": 264,
      "name": "assert-type",
      "stop_column": 27,
      "stop_line": 264
    },
    {
      "code": -2,
      "column": 16,
      "concise_description": "assert_type(list[int], Any) failed",
      "description": "assert_type(list[int], Any) failed",
      "line": 280,
      "name": "assert-type",
      "stop_column": 34,
      "stop_line": 280
    },
    {
      "code": -2,
      "column": 16,
      "concise_description": "assert_type(list[int], Any) failed",
      "description": "assert_type(list[int], Any) failed",
      "line": 345,
      "name": "assert-type",
      "stop_column": 27,
      "stop_line": 345
    }
  ],
  "conformance\\third_party\\protocols_class_objects.py": [
    {
      "code": -2,
      "column": 15,
      "concise_description": "Cannot instantiate `Proto` because it is a protocol",
      "description": "Cannot instantiate `Proto` because it is a protocol",
      "line": 26,
      "name": "bad-instantiation",
      "stop_column": 17,
      "stop_line": 26
    },
    {
      "code": -2,
      "column": 16,
      "concise_description": "`type[ConcreteA]` is not assignable to `ProtoA1`",
      "description": "`type[ConcreteA]` is not assignable to `ProtoA1`",
      "line": 58,
      "name": "bad-assignment",
      "stop_column": 25,
      "stop_line": 58
    },
    {
      "code": -2,
      "column": 16,
      "concise_description": "`type[ConcreteB]` is not assignable to `ProtoB1`",
      "description": "`type[ConcreteB]` is not assignable to `ProtoB1`",
      "line": 74,
      "name": "bad-assignment",
      "stop_column": 25,
      "stop_line": 74
    }
  ],
  "conformance\\third_party\\protocols_definition.py": [
    {
      "code": -2,
      "column": 11,
      "concise_description": "Argument `list[int]` is not assignable to parameter `things` with type `Iterable[SupportsClose]` in function `close_all`",
      "description": "Argument `list[int]` is not assignable to parameter `things` with type `Iterable[SupportsClose]` in function `close_all`",
      "line": 30,
      "name": "bad-argument-type",
      "stop_column": 14,
      "stop_line": 30
    },
    {
      "code": -2,
      "column": 14,
      "concise_description": "Attribute `temp` is implicitly defined by assignment in method `method`, which is not a constructor",
      "description": "Attribute `temp` is implicitly defined by assignment in method `method`, which is not a constructor",
      "line": 67,
      "name": "implicitly-defined-attribute",
      "stop_column": 18,
      "stop_line": 67
    },
    {
      "code": -2,
      "column": 17,
      "concise_description": "`Concrete` is not assignable to `Template`",
      "description": "`Concrete` is not assignable to `Template`",
      "line": 79,
      "name": "bad-assignment",
      "stop_column": 38,
      "stop_line": 79
    },
    {
      "code": -2,
      "column": 22,
      "concise_description": "`Concrete2_Bad1` is not assignable to `Template2`",
      "description": "`Concrete2_Bad1` is not assignable to `Template2`",
      "line": 114,
      "name": "bad-assignment",
      "stop_column": 38,
      "stop_line": 114
    },
    {
      "code": -2,
      "column": 22,
      "concise_description": "`Concrete2_Bad2` is not assignable to `Template2`",
      "description": "`Concrete2_Bad2` is not assignable to `Template2`",
      "line": 115,
      "name": "bad-assignment",
      "stop_column": 38,
      "stop_line": 115
    },
    {
      "code": -2,
      "column": 22,
      "concise_description": "`Concrete3_Bad1` is not assignable to `Template3`",
      "description": "`Concrete3_Bad1` is not assignable to `Template3`",
      "line": 156,
      "name": "bad-assignment",
      "stop_column": 38,
      "stop_line": 156
    },
    {
      "code": -2,
      "column": 22,
      "concise_description": "`Concrete3_Bad2` is not assignable to `Template3`",
      "description": "`Concrete3_Bad2` is not assignable to `Template3`",
      "line": 157,
      "name": "bad-assignment",
      "stop_column": 38,
      "stop_line": 157
    },
    {
      "code": -2,
      "column": 22,
      "concise_description": "`Concrete3_Bad3` is not assignable to `Template3`",
      "description": "`Concrete3_Bad3` is not assignable to `Template3`",
      "line": 158,
      "name": "bad-assignment",
      "stop_column": 38,
      "stop_line": 158
    },
    {
      "code": -2,
      "column": 22,
      "concise_description": "`Concrete3_Bad4` is not assignable to `Template3`",
      "description": "`Concrete3_Bad4` is not assignable to `Template3`",
      "line": 159,
      "name": "bad-assignment",
      "stop_column": 38,
      "stop_line": 159
    },
    {
      "code": -2,
      "column": 22,
      "concise_description": "`Concrete3_Bad5` is not assignable to `Template3`",
      "description": "`Concrete3_Bad5` is not assignable to `Template3`",
      "line": 160,
      "name": "bad-assignment",
      "stop_column": 38,
      "stop_line": 160
    },
    {
      "code": -2,
      "column": 22,
      "concise_description": "`Concrete4_Bad1` is not assignable to `Template4`",
      "description": "`Concrete4_Bad1` is not assignable to `Template4`",
      "line": 218,
      "name": "bad-assignment",
      "stop_column": 38,
      "stop_line": 218
    },
    {
      "code": -2,
      "column": 22,
      "concise_description": "`Concrete4_Bad2` is not assignable to `Template4`",
      "description": "`Concrete4_Bad2` is not assignable to `Template4`",
      "line": 219,
      "name": "bad-assignment",
      "stop_column": 38,
      "stop_line": 219
    },
    {
      "code": -2,
      "column": 23,
      "concise_description": "`Concrete5_Good2` is not assignable to `Template5`",
      "description": "`Concrete5_Good2` is not assignable to `Template5`",
      "line": 281,
      "name": "bad-assignment",
      "stop_column": 40,
      "stop_line": 281
    },
    {
      "code": -2,
      "column": 22,
      "concise_description": "`Concrete5_Bad1` is not assignable to `Template5`",
      "description": "`Concrete5_Bad1` is not assignable to `Template5`",
      "line": 285,
      "name": "bad-assignment",
      "stop_column": 38,
      "stop_line": 285
    },
    {
      "code": -2,
      "column": 22,
      "concise_description": "`Concrete5_Bad2` is not assignable to `Template5`",
      "description": "`Concrete5_Bad2` is not assignable to `Template5`",
      "line": 286,
      "name": "bad-assignment",
      "stop_column": 38,
      "stop_line": 286
    },
    {
      "code": -2,
      "column": 22,
      "concise_description": "`Concrete5_Bad3` is not assignable to `Template5`",
      "description": "`Concrete5_Bad3` is not assignable to `Template5`",
      "line": 287,
      "name": "bad-assignment",
      "stop_column": 38,
      "stop_line": 287
    },
    {
      "code": -2,
      "column": 22,
      "concise_description": "`Concrete5_Bad4` is not assignable to `Template5`",
      "description": "`Concrete5_Bad4` is not assignable to `Template5`",
      "line": 288,
      "name": "bad-assignment",
      "stop_column": 38,
      "stop_line": 288
    },
    {
      "code": -2,
      "column": 22,
      "concise_description": "`Concrete5_Bad5` is not assignable to `Template5`",
      "description": "`Concrete5_Bad5` is not assignable to `Template5`",
      "line": 289,
      "name": "bad-assignment",
      "stop_column": 38,
      "stop_line": 289
    },
    {
      "code": -2,
      "column": 22,
      "concise_description": "`Concrete6_Bad1` is not assignable to `Template6`",
      "description": "`Concrete6_Bad1` is not assignable to `Template6`",
      "line": 339,
      "name": "bad-assignment",
      "stop_column": 38,
      "stop_line": 339
    },
    {
      "code": -2,
      "column": 22,
      "concise_description": "`Concrete6_Bad2` is not assignable to `Template6`",
      "description": "`Concrete6_Bad2` is not assignable to `Template6`",
      "line": 340,
      "name": "bad-assignment",
      "stop_column": 38,
      "stop_line": 340
    },
    {
      "code": -2,
      "column": 22,
      "concise_description": "`Concrete6_Bad3` is not assignable to `Template6`",
      "description": "`Concrete6_Bad3` is not assignable to `Template6`",
      "line": 341,
      "name": "bad-assignment",
      "stop_column": 38,
      "stop_line": 341
    }
  ],
  "conformance\\third_party\\protocols_explicit.py": [
    {
      "code": -2,
      "column": 20,
      "concise_description": "`tuple[int, int, str]` is not assignable to attribute `rgb` with type `tuple[int, int, int]`",
      "description": "`tuple[int, int, str]` is not assignable to attribute `rgb` with type `tuple[int, int, int]`",
      "line": 56,
      "name": "bad-assignment",
      "stop_column": 36,
      "stop_line": 56
    }
  ],
  "conformance\\third_party\\protocols_generic.py": [
    {
      "code": -2,
      "column": 24,
      "concise_description": "`Concrete1` is not assignable to `Proto1[int, str]`",
      "description": "`Concrete1` is not assignable to `Proto1[int, str]`",
      "line": 40,
      "name": "bad-assignment",
      "stop_column": 35,
      "stop_line": 40
    },
    {
      "code": -2,
      "column": 7,
      "concise_description": "Class `Proto2` specifies type parameters in both `Generic` and `Protocol` bases",
      "description": "Class `Proto2` specifies type parameters in both `Generic` and `Protocol` bases",
      "line": 44,
      "name": "invalid-inheritance",
      "stop_column": 13,
      "stop_line": 44
    },
    {
      "code": -2,
      "column": 20,
      "concise_description": "`Box[float]` is not assignable to `Box[int]`",
      "description": "`Box[float]` is not assignable to `Box[int]`",
      "line": 56,
      "name": "bad-assignment",
      "stop_column": 29,
      "stop_line": 56
    },
    {
      "code": -2,
      "column": 25,
      "concise_description": "`Sender[int]` is not assignable to `Sender[float]`",
      "description": "`Sender[int]` is not assignable to `Sender[float]`",
      "line": 66,
      "name": "bad-assignment",
      "stop_column": 35,
      "stop_line": 66
    },
    {
      "code": -2,
      "column": 28,
      "concise_description": "`AttrProto[int]` is not assignable to `AttrProto[float]`",
      "description": "`AttrProto[int]` is not assignable to `AttrProto[float]`",
      "line": 74,
      "name": "bad-assignment",
      "stop_column": 36,
      "stop_line": 74
    },
    {
      "code": -2,
      "column": 26,
      "concise_description": "`AttrProto[float]` is not assignable to `AttrProto[int]`",
      "description": "`AttrProto[float]` is not assignable to `AttrProto[int]`",
      "line": 75,
      "name": "bad-assignment",
      "stop_column": 36,
      "stop_line": 75
    },
    {
      "code": -2,
      "column": 25,
      "concise_description": "`ConcreteHasProperty1` is not assignable to `HasPropertyProto`",
      "description": "`ConcreteHasProperty1` is not assignable to `HasPropertyProto`",
      "line": 144,
      "name": "bad-assignment",
      "stop_column": 47,
      "stop_line": 144
    },
    {
      "code": -2,
      "column": 25,
      "concise_description": "`ConcreteHasProperty2` is not assignable to `HasPropertyProto`",
      "description": "`ConcreteHasProperty2` is not assignable to `HasPropertyProto`",
      "line": 145,
      "name": "bad-assignment",
      "stop_column": 47,
      "stop_line": 145
    },
    {
      "code": -2,
      "column": 25,
      "concise_description": "`ConcreteHasProperty3` is not assignable to `HasPropertyProto`",
      "description": "`ConcreteHasProperty3` is not assignable to `HasPropertyProto`",
      "line": 146,
      "name": "bad-assignment",
      "stop_column": 47,
      "stop_line": 146
    },
    {
      "code": -2,
      "column": 25,
      "concise_description": "`ConcreteHasProperty4` is not assignable to `HasPropertyProto`",
      "description": "`ConcreteHasProperty4` is not assignable to `HasPropertyProto`",
      "line": 147,
      "name": "bad-assignment",
      "stop_column": 47,
      "stop_line": 147
    }
  ],
  "conformance\\third_party\\protocols_merging.py": [
    {
      "code": -2,
      "column": 25,
      "concise_description": "`SCConcrete2` is not assignable to `SizedAndClosable1`",
      "description": "`SCConcrete2` is not assignable to `SizedAndClosable1`",
      "line": 52,
      "name": "bad-assignment",
      "stop_column": 38,
      "stop_line": 52
    },
    {
      "code": -2,
      "column": 25,
      "concise_description": "`SCConcrete2` is not assignable to `SizedAndClosable2`",
      "description": "`SCConcrete2` is not assignable to `SizedAndClosable2`",
      "line": 53,
      "name": "bad-assignment",
      "stop_column": 38,
      "stop_line": 53
    },
    {
      "code": -2,
      "column": 25,
      "concise_description": "`SCConcrete2` is not assignable to `SizedAndClosable3`",
      "description": "`SCConcrete2` is not assignable to `SizedAndClosable3`",
      "line": 54,
      "name": "bad-assignment",
      "stop_column": 38,
      "stop_line": 54
    },
    {
      "code": -2,
      "column": 16,
      "concise_description": "If `Protocol` is included as a base class, all other bases must be protocols",
      "description": "If `Protocol` is included as a base class, all other bases must be protocols",
      "line": 67,
      "name": "invalid-inheritance",
      "stop_column": 33,
      "stop_line": 67
    },
    {
      "code": -2,
      "column": 24,
      "concise_description": "`SCConcrete1` is not assignable to `SizedAndClosable4`",
      "description": "`SCConcrete1` is not assignable to `SizedAndClosable4`",
      "line": 83,
      "name": "bad-assignment",
      "stop_column": 37,
      "stop_line": 83
    }
  ],
  "conformance\\third_party\\protocols_modules.py": [
    {
      "code": -2,
      "column": 17,
      "concise_description": "`Module[_protocols_modules1]` is not assignable to `Options1`",
      "description": "`Module[_protocols_modules1]` is not assignable to `Options1`",
      "line": 25,
      "name": "bad-assignment",
      "stop_column": 36,
      "stop_line": 25
    },
    {
      "code": -2,
      "column": 17,
      "concise_description": "`Module[_protocols_modules1]` is not assignable to `Options2`",
      "description": "`Module[_protocols_modules1]` is not assignable to `Options2`",
      "line": 26,
      "name": "bad-assignment",
      "stop_column": 36,
      "stop_line": 26
    },
    {
      "code": -2,
      "column": 18,
      "concise_description": "`Module[_protocols_modules2]` is not assignable to `Reporter2`",
      "description": "`Module[_protocols_modules2]` is not assignable to `Reporter2`",
      "line": 48,
      "name": "bad-assignment",
      "stop_column": 37,
      "stop_line": 48
    },
    {
      "code": -2,
      "column": 18,
      "concise_description": "`Module[_protocols_modules2]` is not assignable to `Reporter3`",
      "description": "`Module[_protocols_modules2]` is not assignable to `Reporter3`",
      "line": 49,
      "name": "bad-assignment",
      "stop_column": 37,
      "stop_line": 49
    }
  ],
  "conformance\\third_party\\protocols_recursive.py": [
    {
      "code": -2,
      "column": 12,
      "concise_description": "Argument `ImplB` is not assignable to parameter `x` with type `ProtoA[Never, @_]` in function `func1`",
      "description": "Argument `ImplB` is not assignable to parameter `x` with type `ProtoA[Never, @_]` in function `func1`",
      "line": 80,
      "name": "bad-argument-type",
      "stop_column": 19,
      "stop_line": 80
    },
    {
      "code": -2,
      "column": 12,
      "concise_description": "assert_type(Any, list[int]) failed",
      "description": "assert_type(Any, list[int]) failed",
      "line": 81,
      "name": "assert-type",
      "stop_column": 27,
      "stop_line": 81
    }
  ],
  "conformance\\third_party\\protocols_runtime_checkable.py": [
    {
      "code": -2,
      "column": 22,
      "concise_description": "Protocol `Proto1` is not decorated with @runtime_checkable and cannot be used with isinstance()",
      "description": "Protocol `Proto1` is not decorated with @runtime_checkable and cannot be used with isinstance()",
      "line": 23,
      "name": "invalid-argument",
      "stop_column": 28,
      "stop_line": 23
    },
    {
      "code": -2,
      "column": 22,
      "concise_description": "Protocol `DataProtocol` has non-method members and cannot be used with issubclass()",
      "description": "Protocol `DataProtocol` has non-method members and cannot be used with issubclass()",
      "line": 55,
      "name": "invalid-argument",
      "stop_column": 34,
      "stop_line": 55
    },
    {
      "code": -2,
      "column": 22,
      "concise_description": "Protocol `DataProtocol` has non-method members and cannot be used with issubclass()",
      "description": "Protocol `DataProtocol` has non-method members and cannot be used with issubclass()",
      "line": 61,
      "name": "invalid-argument",
      "stop_column": 53,
      "stop_line": 61
    }
  ],
  "conformance\\third_party\\protocols_self.py": [
    {
      "code": -2,
      "column": 5,
      "concise_description": "`One` is not assignable to variable `c` with type `Copyable`",
      "description": "`One` is not assignable to variable `c` with type `Copyable`",
      "line": 32,
      "name": "bad-assignment",
      "stop_column": 10,
      "stop_line": 32
    },
    {
      "code": -2,
      "column": 5,
      "concise_description": "`Other` is not assignable to variable `c` with type `Copyable`",
      "description": "`Other` is not assignable to variable `c` with type `Copyable`",
      "line": 33,
      "name": "bad-assignment",
      "stop_column": 12,
      "stop_line": 33
    }
  ],
  "conformance\\third_party\\protocols_subtyping.py": [
    {
      "code": -2,
      "column": 12,
      "concise_description": "Cannot instantiate `Proto1` because it is a protocol",
      "description": "Cannot instantiate `Proto1` because it is a protocol",
      "line": 16,
      "name": "bad-instantiation",
      "stop_column": 14,
      "stop_line": 16
    },
    {
      "code": -2,
      "column": 21,
      "concise_description": "`Proto2` is not assignable to `Concrete2`",
      "description": "`Proto2` is not assignable to `Concrete2`",
      "line": 38,
      "name": "bad-assignment",
      "stop_column": 23,
      "stop_line": 38
    },
    {
      "code": -2,
      "column": 18,
      "concise_description": "`Proto2` is not assignable to `Proto3`",
      "description": "`Proto2` is not assignable to `Proto3`",
      "line": 55,
      "name": "bad-assignment",
      "stop_column": 20,
      "stop_line": 55
    },
    {
      "code": -2,
      "column": 30,
      "concise_description": "`Proto5[int]` is not assignable to `Proto4[int, float]`",
      "description": "`Proto5[int]` is not assignable to `Proto4[int, float]`",
      "line": 79,
      "name": "bad-assignment",
      "stop_column": 36,
      "stop_line": 79
    },
    {
      "code": -2,
      "column": 25,
      "concise_description": "`Proto4[int, int]` is not assignable to `Proto5[float]`",
      "description": "`Proto4[int, int]` is not assignable to `Proto5[float]`",
      "line": 80,
      "name": "bad-assignment",
      "stop_column": 31,
      "stop_line": 80
    },
    {
      "code": -2,
      "column": 30,
      "concise_description": "`Proto6[float, float]` is not assignable to `Proto7[int, float]`",
      "description": "`Proto6[float, float]` is not assignable to `Proto7[int, float]`",
      "line": 102,
      "name": "bad-assignment",
      "stop_column": 32,
      "stop_line": 102
    },
    {
      "code": -2,
      "column": 33,
      "concise_description": "`Proto6[float, float]` is not assignable to `Proto7[float, object]`",
      "description": "`Proto6[float, float]` is not assignable to `Proto7[float, object]`",
      "line": 103,
      "name": "bad-assignment",
      "stop_column": 35,
      "stop_line": 103
    }
  ],
  "conformance\\third_party\\protocols_variance.py": [],
  "conformance\\third_party\\qualifiers_annotated.py": [
    {
      "code": -2,
      "column": 17,
      "concise_description": "list literal cannot be used in annotations",
      "description": "list literal cannot be used in annotations",
      "line": 43,
      "name": "invalid-annotation",
      "stop_column": 27,
      "stop_line": 43
    },
    {
      "code": -2,
      "column": 17,
      "concise_description": "tuple literal cannot be used in annotations",
      "description": "tuple literal cannot be used in annotations",
      "line": 44,
      "name": "invalid-annotation",
      "stop_column": 30,
      "stop_line": 44
    },
    {
      "code": -2,
      "column": 17,
      "concise_description": "list comprehension cannot be used in annotations",
      "description": "list comprehension cannot be used in annotations",
      "line": 45,
      "name": "invalid-annotation",
      "stop_column": 40,
      "stop_line": 45
    },
    {
      "code": -2,
      "column": 17,
      "concise_description": "dict literal cannot be used in annotations",
      "description": "dict literal cannot be used in annotations",
      "line": 46,
      "name": "invalid-annotation",
      "stop_column": 27,
      "stop_line": 46
    },
    {
      "code": -2,
      "column": 19,
      "concise_description": "Could not find name `a`",
      "description": "Could not find name `a`",
      "line": 46,
      "name": "unknown-name",
      "stop_column": 20,
      "stop_line": 46
    },
    {
      "code": -2,
      "column": 24,
      "concise_description": "Could not find name `b`",
      "description": "Could not find name `b`",
      "line": 46,
      "name": "unknown-name",
      "stop_column": 25,
      "stop_line": 46
    },
    {
      "code": -2,
      "column": 17,
      "concise_description": "function call cannot be used in annotations",
      "description": "function call cannot be used in annotations",
      "line": 47,
      "name": "invalid-annotation",
      "stop_column": 32,
      "stop_line": 47
    },
    {
      "code": -2,
      "column": 17,
      "concise_description": "invalid subscript expression cannot be used in annotations",
      "description": "invalid subscript expression cannot be used in annotations",
      "line": 48,
      "name": "invalid-annotation",
      "stop_column": 25,
      "stop_line": 48
    },
    {
      "code": -2,
      "column": 17,
      "concise_description": "if expression cannot be used in annotations",
      "description": "if expression cannot be used in annotations",
      "line": 49,
      "name": "invalid-annotation",
      "stop_column": 38,
      "stop_line": 49
    },
    {
      "code": -2,
      "column": 17,
      "concise_description": "Could not find name `var1`",
      "description": "Could not find name `var1`",
      "line": 50,
      "name": "unknown-name",
      "stop_column": 21,
      "stop_line": 50
    },
    {
      "code": -2,
      "column": 17,
      "concise_description": "bool literal cannot be used in annotations",
      "description": "bool literal cannot be used in annotations",
      "line": 51,
      "name": "invalid-annotation",
      "stop_column": 21,
      "stop_line": 51
    },
    {
      "code": -2,
      "column": 18,
      "concise_description": "number literal cannot be used in annotations",
      "description": "number literal cannot be used in annotations",
      "line": 52,
      "name": "invalid-annotation",
      "stop_column": 19,
      "stop_line": 52
    },
    {
      "code": -2,
      "column": 18,
      "concise_description": "boolean operation cannot be used in annotations",
      "description": "boolean operation cannot be used in annotations",
      "line": 53,
      "name": "invalid-annotation",
      "stop_column": 29,
      "stop_line": 53
    },
    {
      "code": -2,
      "column": 18,
      "concise_description": "f-string cannot be used in annotations",
      "description": "f-string cannot be used in annotations",
      "line": 54,
      "name": "invalid-annotation",
      "stop_column": 28,
      "stop_line": 54
    },
    {
      "code": -2,
      "column": 8,
      "concise_description": "`Annotated` needs at least one piece of metadata in addition to the type",
      "description": "`Annotated` needs at least one piece of metadata in addition to the type",
      "line": 64,
      "name": "invalid-annotation",
      "stop_column": 22,
      "stop_line": 64
    },
    {
      "code": -2,
      "column": 1,
      "concise_description": "Expected a callable, got type[Annotated]",
      "description": "Expected a callable, got type[Annotated]",
      "line": 91,
      "name": "not-callable",
      "stop_column": 10,
      "stop_line": 91
    }
  ],
  "conformance\\third_party\\qualifiers_final_annotation.py": [
    {
      "code": -2,
      "column": 7,
      "concise_description": "Expected a type argument for `Final`",
      "description": "Expected a type argument for `Final`",
      "line": 16,
      "name": "invalid-annotation",
      "stop_column": 12,
      "stop_line": 16
    },
    {
      "code": -2,
      "column": 7,
      "concise_description": "Expected 1 type argument for `Final`, got 2",
      "description": "Expected 1 type argument for `Final`, got 2",
      "line": 18,
      "name": "invalid-annotation",
      "stop_column": 22,
      "stop_line": 18
    },
    {
      "code": -2,
      "column": 14,
      "concise_description": "Attribute `id3` is implicitly defined by assignment in method `method1`, which is not a constructor",
      "description": "Attribute `id3` is implicitly defined by assignment in method `method1`, which is not a constructor",
      "line": 62,
      "name": "implicitly-defined-attribute",
      "stop_column": 17,
      "stop_line": 62
    },
    {
      "code": -2,
      "column": 14,
      "concise_description": "Attribute `id4` is implicitly defined by assignment in method `method1`, which is not a constructor",
      "description": "Attribute `id4` is implicitly defined by assignment in method `method1`, which is not a constructor",
      "line": 63,
      "name": "implicitly-defined-attribute",
      "stop_column": 17,
      "stop_line": 63
    },
    {
      "code": -2,
      "column": 8,
      "concise_description": "`RATE` is marked final",
      "description": "`RATE` is marked final",
      "line": 71,
      "name": "bad-assignment",
      "stop_column": 11,
      "stop_line": 71
    },
    {
      "code": -2,
      "column": 5,
      "concise_description": "`BORDER_WIDTH` is declared as final in parent class `ClassC`",
      "description": "`BORDER_WIDTH` is declared as final in parent class `ClassC`",
      "line": 94,
      "name": "bad-override",
      "stop_column": 17,
      "stop_line": 94
    },
    {
      "code": -2,
      "column": 19,
      "concise_description": "`ClassVar` may not be nested inside `Final`",
      "description": "`ClassVar` may not be nested inside `Final`",
      "line": 108,
      "name": "invalid-annotation",
      "stop_column": 27,
      "stop_line": 108
    },
    {
      "code": -2,
      "column": 9,
      "concise_description": "`Final` is not allowed in this context",
      "description": "`Final` is not allowed in this context",
      "line": 118,
      "name": "invalid-annotation",
      "stop_column": 19,
      "stop_line": 118
    },
    {
      "code": -2,
      "column": 14,
      "concise_description": "`Final` is only allowed on a class or local variable annotation",
      "description": "`Final` is only allowed on a class or local variable annotation",
      "line": 121,
      "name": "invalid-annotation",
      "stop_column": 19,
      "stop_line": 121
    },
    {
      "code": -2,
      "column": 14,
      "concise_description": "`Final` is not allowed in this context",
      "description": "`Final` is not allowed in this context",
      "line": 121,
      "name": "invalid-annotation",
      "stop_column": 30,
      "stop_line": 121
    },
    {
      "code": -2,
      "column": 23,
      "concise_description": "Expected first item to be a string literal",
      "description": "Expected first item to be a string literal",
      "line": 131,
      "name": "invalid-argument",
      "stop_column": 24,
      "stop_line": 131
    },
    {
      "code": -2,
      "column": 33,
      "concise_description": "Expected first item to be a string literal",
      "description": "Expected first item to be a string literal",
      "line": 131,
      "name": "invalid-argument",
      "stop_column": 34,
      "stop_line": 131
    },
    {
      "code": -2,
      "column": 3,
      "concise_description": "Unexpected keyword argument `x` in function `N.__new__`",
      "description": "Unexpected keyword argument `x` in function `N.__new__`",
      "line": 133,
      "name": "unexpected-keyword",
      "stop_column": 6,
      "stop_line": 133
    },
    {
      "code": -2,
      "column": 8,
      "concise_description": "Unexpected keyword argument `y` in function `N.__new__`",
      "description": "Unexpected keyword argument `y` in function `N.__new__`",
      "line": 133,
      "name": "unexpected-keyword",
      "stop_column": 11,
      "stop_line": 133
    },
    {
      "code": -2,
      "column": 3,
      "concise_description": "Unexpected keyword argument `a` in function `N.__new__`",
      "description": "Unexpected keyword argument `a` in function `N.__new__`",
      "line": 134,
      "name": "unexpected-keyword",
      "stop_column": 6,
      "stop_line": 134
    },
    {
      "code": -2,
      "column": 3,
      "concise_description": "Unexpected keyword argument `x` in function `N.__new__`",
      "description": "Unexpected keyword argument `x` in function `N.__new__`",
      "line": 135,
      "name": "unexpected-keyword",
      "stop_column": 7,
      "stop_line": 135
    },
    {
      "code": -2,
      "column": 9,
      "concise_description": "Unexpected keyword argument `y` in function `N.__new__`",
      "description": "Unexpected keyword argument `y` in function `N.__new__`",
      "line": 135,
      "name": "unexpected-keyword",
      "stop_column": 13,
      "stop_line": 135
    },
    {
      "code": -2,
      "column": 11,
      "concise_description": "`ID1` is marked final",
      "description": "`ID1` is marked final",
      "line": 141,
      "name": "bad-assignment",
      "stop_column": 12,
      "stop_line": 141
    },
    {
      "code": -2,
      "column": 5,
      "concise_description": "Cannot assign to var x because it is marked final",
      "description": "Cannot assign to var x because it is marked final",
      "line": 145,
      "name": "bad-assignment",
      "stop_column": 11,
      "stop_line": 145
    },
    {
      "code": -2,
      "column": 15,
      "concise_description": "Assignment target is marked final",
      "description": "Assignment target is marked final",
      "line": 147,
      "name": "bad-assignment",
      "stop_column": 16,
      "stop_line": 147
    }
  ],
  "conformance\\third_party\\qualifiers_final_decorator.py": [
    {
      "code": -2,
      "column": 16,
      "concise_description": "Cannot extend final class `Base1`",
      "description": "Cannot extend final class `Base1`",
      "line": 21,
      "name": "invalid-inheritance",
      "stop_column": 21,
      "stop_line": 21
    },
    {
      "code": -2,
      "column": 9,
      "concise_description": "`method1` is declared as final in parent class `Base2`",
      "description": "`method1` is declared as final in parent class `Base2`",
      "line": 56,
      "name": "bad-override",
      "stop_column": 16,
      "stop_line": 56
    },
    {
      "code": -2,
      "column": 9,
      "concise_description": "`method2` is declared as final in parent class `Base2`",
      "description": "`method2` is declared as final in parent class `Base2`",
      "line": 60,
      "name": "bad-override",
      "stop_column": 16,
      "stop_line": 60
    },
    {
      "code": -2,
      "column": 9,
      "concise_description": "`method3` is declared as final in parent class `Base2`",
      "description": "`method3` is declared as final in parent class `Base2`",
      "line": 64,
      "name": "bad-override",
      "stop_column": 16,
      "stop_line": 64
    },
    {
      "code": -2,
      "column": 9,
      "concise_description": "`method` is declared as final in parent class `Base3`",
      "description": "`method` is declared as final in parent class `Base3`",
      "line": 81,
      "name": "bad-override",
      "stop_column": 15,
      "stop_line": 81
    },
    {
      "code": -2,
      "column": 9,
      "concise_description": "`method` is declared as final in parent class `Base4`",
      "description": "`method` is declared as final in parent class `Base4`",
      "line": 95,
      "name": "bad-override",
      "stop_column": 15,
      "stop_line": 95
    },
    {
      "code": -2,
      "column": 9,
      "concise_description": "`method` is declared as final in parent class `Base5_2`",
      "description": "`method` is declared as final in parent class `Base5_2`",
      "line": 118,
      "name": "bad-override",
      "stop_column": 15,
      "stop_line": 118
    }
  ],
  "conformance\\third_party\\specialtypes_any.py": [],
  "conformance\\third_party\\specialtypes_never.py": [
    {
      "code": -2,
      "column": 22,
      "concise_description": "Function declared to return `NoReturn` but is missing an explicit `return`",
      "description": "Function declared to return `NoReturn` but is missing an explicit `return`",
      "line": 19,
      "name": "bad-return",
      "stop_column": 30,
      "stop_line": 19
    },
    {
      "code": -2,
      "column": 12,
      "concise_description": "Returned type `Literal['whatever works']` is not assignable to declared return type `int`",
      "description": "Returned type `Literal['whatever works']` is not assignable to declared return type `int`",
      "line": 32,
      "name": "bad-return",
      "stop_column": 28,
      "stop_line": 32
    },
    {
      "code": -2,
      "column": 21,
      "concise_description": "`list[Never]` is not assignable to `list[int]`",
      "description": "`list[Never]` is not assignable to `list[int]`",
      "line": 86,
      "name": "bad-assignment",
      "stop_column": 22,
      "stop_line": 86
    },
    {
      "code": -2,
      "column": 12,
      "concise_description": "Returned type `ClassC[Never]` is not assignable to declared return type `ClassC[U]`",
      "description": "Returned type `ClassC[Never]` is not assignable to declared return type `ClassC[U]`",
      "line": 105,
      "name": "bad-return",
      "stop_column": 27,
      "stop_line": 105
    }
  ],
  "conformance\\third_party\\specialtypes_none.py": [
    {
      "code": -2,
      "column": 7,
      "concise_description": "Argument `type` is not assignable to parameter `val1` with type `None` in function `func1`",
      "description": "Argument `type` is not assignable to parameter `val1` with type `None` in function `func1`",
      "line": 21,
      "name": "bad-argument-type",
      "stop_column": 17,
      "stop_line": 21
    },
    {
      "code": -2,
      "column": 19,
      "concise_description": "`None` is not assignable to `Iterable[Unknown]`",
      "description": "`None` is not assignable to `Iterable[Unknown]`",
      "line": 27,
      "name": "bad-assignment",
      "stop_column": 23,
      "stop_line": 27
    },
    {
      "code": -2,
      "column": 7,
      "concise_description": "Argument `None` is not assignable to parameter `val1` with type `type[None]` in function `func2`",
      "description": "Argument `None` is not assignable to parameter `val1` with type `type[None]` in function `func2`",
      "line": 41,
      "name": "bad-argument-type",
      "stop_column": 11,
      "stop_line": 41
    }
  ],
  "conformance\\third_party\\specialtypes_promotions.py": [
    {
      "code": -2,
      "column": 5,
      "concise_description": "Object of class `float` has no attribute `numerator`",
      "description": "Object of class `float` has no attribute `numerator`",
      "line": 13,
      "name": "missing-attribute",
      "stop_column": 16,
      "stop_line": 13
    }
  ],
  "conformance\\third_party\\specialtypes_type.py": [
    {
      "code": -2,
      "column": 7,
      "concise_description": "Argument `type[TeamUser]` is not assignable to parameter `user_class` with type `type[BasicUser | ProUser]` in function `func4`",
      "description": "Argument `type[TeamUser]` is not assignable to parameter `user_class` with type `type[BasicUser | ProUser]` in function `func4`",
      "line": 56,
      "name": "bad-argument-type",
      "stop_column": 15,
      "stop_line": 56
    },
    {
      "code": -2,
      "column": 12,
      "concise_description": "Expected 1 type argument for `type`, got 2",
      "description": "Expected 1 type argument for `type`, got 2",
      "line": 76,
      "name": "bad-specialization",
      "stop_column": 26,
      "stop_line": 76
    },
    {
      "code": -2,
      "column": 16,
      "concise_description": "assert_type(type, type[Any]) failed",
      "description": "assert_type(type, type[Any]) failed",
      "line": 84,
      "name": "assert-type",
      "stop_column": 30,
      "stop_line": 84
    },
    {
      "code": -2,
      "column": 17,
      "concise_description": "Object of class `type` has no attribute `unknown`",
      "description": "Object of class `type` has no attribute `unknown`",
      "line": 99,
      "name": "missing-attribute",
      "stop_column": 26,
      "stop_line": 99
    },
    {
      "code": -2,
      "column": 17,
      "concise_description": "Object of class `type` has no attribute `unknown`",
      "description": "Object of class `type` has no attribute `unknown`",
      "line": 100,
      "name": "missing-attribute",
      "stop_column": 26,
      "stop_line": 100
    },
    {
      "code": -2,
      "column": 16,
      "concise_description": "assert_type(Any, tuple[type, ...]) failed",
      "description": "assert_type(Any, tuple[type, ...]) failed",
      "line": 102,
      "name": "assert-type",
      "stop_column": 45,
      "stop_line": 102
    },
    {
      "code": -2,
      "column": 16,
      "concise_description": "assert_type(Any, tuple[type, ...]) failed",
      "description": "assert_type(Any, tuple[type, ...]) failed",
      "line": 106,
      "name": "assert-type",
      "stop_column": 45,
      "stop_line": 106
    },
    {
      "code": -2,
      "column": 16,
      "concise_description": "assert_type(Any, tuple[type, ...]) failed",
      "description": "assert_type(Any, tuple[type, ...]) failed",
      "line": 110,
      "name": "assert-type",
      "stop_column": 45,
      "stop_line": 110
    },
    {
      "code": -2,
      "column": 5,
      "concise_description": "Class `object` has no class attribute `unknown`",
      "description": "Class `object` has no class attribute `unknown`",
      "line": 117,
      "name": "missing-attribute",
      "stop_column": 14,
      "stop_line": 117
    },
    {
      "code": -2,
      "column": 5,
      "concise_description": "Class `object` has no class attribute `unknown`",
      "description": "Class `object` has no class attribute `unknown`",
      "line": 120,
      "name": "missing-attribute",
      "stop_column": 14,
      "stop_line": 120
    },
    {
      "code": -2,
      "column": 16,
      "concise_description": "assert_type(type, type[Any]) failed",
      "description": "assert_type(type, type[Any]) failed",
      "line": 139,
      "name": "assert-type",
      "stop_column": 30,
      "stop_line": 139
    },
    {
      "code": -2,
      "column": 1,
      "concise_description": "TODO: Expr::attr_infer_for_type attribute base undefined for type: TypeAlias[TA1, type[type[Unknown]]] (trying to access unknown)",
      "description": "TODO: Expr::attr_infer_for_type attribute base undefined for type: TypeAlias[TA1, type[type[Unknown]]] (trying to access unknown)",
      "line": 143,
      "name": "missing-attribute",
      "stop_column": 12,
      "stop_line": 143
    },
    {
      "code": -2,
      "column": 1,
      "concise_description": "TODO: Expr::attr_infer_for_type attribute base undefined for type: TypeAlias[TA2, type[type[Any]]] (trying to access unknown)",
      "description": "TODO: Expr::attr_infer_for_type attribute base undefined for type: TypeAlias[TA2, type[type[Any]]] (trying to access unknown)",
      "line": 144,
      "name": "missing-attribute",
      "stop_column": 12,
      "stop_line": 144
    },
    {
      "code": -2,
      "column": 1,
      "concise_description": "Class `type` has no class attribute `unknown`",
      "description": "Class `type` has no class attribute `unknown`",
      "line": 145,
      "name": "missing-attribute",
      "stop_column": 12,
      "stop_line": 145
    },
    {
      "code": -2,
      "column": 1,
      "concise_description": "TODO: Expr::attr_infer_for_type attribute base undefined for type: TypeAlias[TA4, type[type[Any]]] (trying to access unknown)",
      "description": "TODO: Expr::attr_infer_for_type attribute base undefined for type: TypeAlias[TA4, type[type[Any]]] (trying to access unknown)",
      "line": 146,
      "name": "missing-attribute",
      "stop_column": 12,
      "stop_line": 146
    }
  ],
  "conformance\\third_party\\tuples_type_compat.py": [
    {
      "code": -2,
      "column": 27,
      "concise_description": "`tuple[float, complex]` is not assignable to `tuple[int, int]`",
      "description": "`tuple[float, complex]` is not assignable to `tuple[int, int]`",
      "line": 15,
      "name": "bad-assignment",
      "stop_column": 29,
      "stop_line": 15
    },
    {
      "code": -2,
      "column": 10,
      "concise_description": "`tuple[int, ...]` is not assignable to variable `v2` with type `tuple[int, *tuple[int, ...]]`",
      "description": "`tuple[int, ...]` is not assignable to variable `v2` with type `tuple[int, *tuple[int, ...]]`",
      "line": 29,
      "name": "bad-assignment",
      "stop_column": 12,
      "stop_line": 29
    },
    {
      "code": -2,
      "column": 10,
      "concise_description": "`tuple[int, *tuple[int, ...]]` is not assignable to variable `v3` with type `tuple[int]`",
      "description": "`tuple[int, *tuple[int, ...]]` is not assignable to variable `v3` with type `tuple[int]`",
      "line": 32,
      "name": "bad-assignment",
      "stop_column": 12,
      "stop_line": 32
    },
    {
      "code": -2,
      "column": 10,
      "concise_description": "`tuple[int, ...]` is not assignable to variable `v3` with type `tuple[int]`",
      "description": "`tuple[int, ...]` is not assignable to variable `v3` with type `tuple[int]`",
      "line": 33,
      "name": "bad-assignment",
      "stop_column": 12,
      "stop_line": 33
    },
    {
      "code": -2,
      "column": 22,
      "concise_description": "`tuple[int, ...]` is not assignable to `tuple[int]`",
      "description": "`tuple[int, ...]` is not assignable to `tuple[int]`",
      "line": 43,
      "name": "bad-assignment",
      "stop_column": 24,
      "stop_line": 43
    },
    {
      "code": -2,
      "column": 26,
      "concise_description": "`tuple[int, ...]` is not assignable to `tuple[int, int]`",
      "description": "`tuple[int, ...]` is not assignable to `tuple[int, int]`",
      "line": 62,
      "name": "bad-assignment",
      "stop_column": 35,
      "stop_line": 62
    },
    {
      "code": -2,
      "column": 14,
      "concise_description": "Cannot unpack tuple[int] | tuple[str, str] | tuple[int, *tuple[str, ...], int] (of size 2) into 1 value",
      "description": "Cannot unpack tuple[int] | tuple[str, str] | tuple[int, *tuple[str, ...], int] (of size 2) into 1 value",
      "line": 93,
      "name": "bad-unpacking",
      "stop_column": 18,
      "stop_line": 93
    },
    {
      "code": -2,
      "column": 24,
      "concise_description": "assert_type(tuple[int] | tuple[str, str] | tuple[int, *tuple[str, ...], int], tuple[int]) failed",
      "description": "assert_type(tuple[int] | tuple[str, str] | tuple[int, *tuple[str, ...], int], tuple[int]) failed",
      "line": 95,
      "name": "assert-type",
      "stop_column": 41,
      "stop_line": 95
    },
    {
      "code": -2,
      "column": 14,
      "concise_description": "Cannot unpack tuple[int] | tuple[str, str] | tuple[int, *tuple[str, ...], int] (of size 1) into 2 values",
      "description": "Cannot unpack tuple[int] | tuple[str, str] | tuple[int, *tuple[str, ...], int] (of size 1) into 2 values",
      "line": 97,
      "name": "bad-unpacking",
      "stop_column": 20,
      "stop_line": 97
    },
    {
      "code": -2,
      "column": 24,
      "concise_description": "assert_type(tuple[int] | tuple[str, str] | tuple[int, *tuple[str, ...], int], tuple[int, int] | tuple[str, str]) failed",
      "description": "assert_type(tuple[int] | tuple[str, str] | tuple[int, *tuple[str, ...], int], tuple[int, int] | tuple[str, str]) failed",
      "line": 99,
      "name": "assert-type",
      "stop_column": 64,
      "stop_line": 99
    },
    {
      "code": -2,
      "column": 14,
      "concise_description": "Cannot unpack tuple[int] | tuple[str, str] | tuple[int, *tuple[str, ...], int] (of size 1) into 3 values",
      "description": "Cannot unpack tuple[int] | tuple[str, str] | tuple[int, *tuple[str, ...], int] (of size 1) into 3 values",
      "line": 101,
      "name": "bad-unpacking",
      "stop_column": 23,
      "stop_line": 101
    },
    {
      "code": -2,
      "column": 14,
      "concise_description": "Cannot unpack tuple[int] | tuple[str, str] | tuple[int, *tuple[str, ...], int] (of size 2) into 3 values",
      "description": "Cannot unpack tuple[int] | tuple[str, str] | tuple[int, *tuple[str, ...], int] (of size 2) into 3 values",
      "line": 101,
      "name": "bad-unpacking",
      "stop_column": 23,
      "stop_line": 101
    },
    {
      "code": -2,
      "column": 24,
      "concise_description": "assert_type(tuple[int] | tuple[str, str] | tuple[int, *tuple[str, ...], int], tuple[int, str, int]) failed",
      "description": "assert_type(tuple[int] | tuple[str, str] | tuple[int, *tuple[str, ...], int], tuple[int, str, int]) failed",
      "line": 103,
      "name": "assert-type",
      "stop_column": 51,
      "stop_line": 103
    },
    {
      "code": -2,
      "column": 24,
      "concise_description": "assert_type(tuple[int | str, int | str], tuple[int | str, str]) failed",
      "description": "assert_type(tuple[int | str, int | str], tuple[int | str, str]) failed",
      "line": 115,
      "name": "assert-type",
      "stop_column": 53,
      "stop_line": 115
    },
    {
      "code": -2,
      "column": 24,
      "concise_description": "assert_type(tuple[int | str, int | str], tuple[int | str, int]) failed",
      "description": "assert_type(tuple[int | str, int | str], tuple[int | str, int]) failed",
      "line": 117,
      "name": "assert-type",
      "stop_column": 53,
      "stop_line": 117
    },
    {
      "code": -2,
      "column": 6,
      "concise_description": "`tuple[Literal[1], Literal[''], Literal['']]` is not assignable to variable `t1` with type `tuple[int, str]`",
      "description": "`tuple[Literal[1], Literal[''], Literal['']]` is not assignable to variable `t1` with type `tuple[int, str]`",
      "line": 144,
      "name": "bad-assignment",
      "stop_column": 17,
      "stop_line": 144
    },
    {
      "code": -2,
      "column": 6,
      "concise_description": "`tuple[Literal[1], Literal[1], Literal['']]` is not assignable to variable `t2` with type `tuple[int, *tuple[str, ...]]`",
      "description": "`tuple[Literal[1], Literal[1], Literal['']]` is not assignable to variable `t2` with type `tuple[int, *tuple[str, ...]]`",
      "line": 149,
      "name": "bad-assignment",
      "stop_column": 16,
      "stop_line": 149
    },
    {
      "code": -2,
      "column": 6,
      "concise_description": "`tuple[Literal[1], Literal[''], Literal[1]]` is not assignable to variable `t2` with type `tuple[int, *tuple[str, ...]]`",
      "description": "`tuple[Literal[1], Literal[''], Literal[1]]` is not assignable to variable `t2` with type `tuple[int, *tuple[str, ...]]`",
      "line": 150,
      "name": "bad-assignment",
      "stop_column": 16,
      "stop_line": 150
    },
    {
      "code": -2,
      "column": 6,
      "concise_description": "`tuple[Literal[1], Literal[''], Literal['']]` is not assignable to variable `t3` with type `tuple[int, *tuple[str, ...], int]`",
      "description": "`tuple[Literal[1], Literal[''], Literal['']]` is not assignable to variable `t3` with type `tuple[int, *tuple[str, ...], int]`",
      "line": 156,
      "name": "bad-assignment",
      "stop_column": 17,
      "stop_line": 156
    },
    {
      "code": -2,
      "column": 6,
      "concise_description": "`tuple[Literal[1], Literal[''], Literal[''], float]` is not assignable to variable `t3` with type `tuple[int, *tuple[str, ...], int]`",
      "description": "`tuple[Literal[1], Literal[''], Literal[''], float]` is not assignable to variable `t3` with type `tuple[int, *tuple[str, ...], int]`",
      "line": 157,
      "name": "bad-assignment",
      "stop_column": 22,
      "stop_line": 157
    },
    {
      "code": -2,
      "column": 6,
      "concise_description": "`tuple[Literal[1], Literal[''], Literal[1]]` is not assignable to variable `t4` with type `tuple[*tuple[str, ...], int]`",
      "description": "`tuple[Literal[1], Literal[''], Literal[1]]` is not assignable to variable `t4` with type `tuple[*tuple[str, ...], int]`",
      "line": 162,
      "name": "bad-assignment",
      "stop_column": 16,
      "stop_line": 162
    },
    {
      "code": -2,
      "column": 6,
      "concise_description": "`tuple[Literal[''], Literal[''], float]` is not assignable to variable `t4` with type `tuple[*tuple[str, ...], int]`",
      "description": "`tuple[Literal[''], Literal[''], float]` is not assignable to variable `t4` with type `tuple[*tuple[str, ...], int]`",
      "line": 163,
      "name": "bad-assignment",
      "stop_column": 19,
      "stop_line": 163
    },
    {
      "code": -2,
      "column": 40,
      "concise_description": "`tuple[str, str]` is not assignable to `tuple[str, str, int]`",
      "description": "`tuple[str, str]` is not assignable to `tuple[str, str, int]`",
      "line": 168,
      "name": "bad-assignment",
      "stop_column": 41,
      "stop_line": 168
    },
    {
      "code": -2,
      "column": 50,
      "concise_description": "`tuple[str, str]` is not assignable to `tuple[str, str, str, *tuple[str, ...]]`",
      "description": "`tuple[str, str]` is not assignable to `tuple[str, str, str, *tuple[str, ...]]`",
      "line": 171,
      "name": "bad-assignment",
      "stop_column": 51,
      "stop_line": 171
    },
    {
      "code": -2,
      "column": 50,
      "concise_description": "`tuple[str, str]` is not assignable to `tuple[*tuple[str, ...], str, str, str]`",
      "description": "`tuple[str, str]` is not assignable to `tuple[*tuple[str, ...], str, str, str]`",
      "line": 175,
      "name": "bad-assignment",
      "stop_column": 51,
      "stop_line": 175
    }
  ],
  "conformance\\third_party\\tuples_type_form.py": [
    {
      "code": -2,
      "column": 6,
      "concise_description": "`tuple[Literal[1], Literal[2]]` is not assignable to variable `t1` with type `tuple[int]`",
      "description": "`tuple[Literal[1], Literal[2]]` is not assignable to variable `t1` with type `tuple[int]`",
      "line": 12,
      "name": "bad-assignment",
      "stop_column": 12,
      "stop_line": 12
    },
    {
      "code": -2,
      "column": 6,
      "concise_description": "`tuple[Literal[1]]` is not assignable to variable `t2` with type `tuple[int, int]`",
      "description": "`tuple[Literal[1]]` is not assignable to variable `t2` with type `tuple[int, int]`",
      "line": 14,
      "name": "bad-assignment",
      "stop_column": 10,
      "stop_line": 14
    },
    {
      "code": -2,
      "column": 6,
      "concise_description": "`tuple[Literal[1], Literal['']]` is not assignable to variable `t2` with type `tuple[int, int]`",
      "description": "`tuple[Literal[1], Literal['']]` is not assignable to variable `t2` with type `tuple[int, int]`",
      "line": 15,
      "name": "bad-assignment",
      "stop_column": 13,
      "stop_line": 15
    },
    {
      "code": -2,
      "column": 7,
      "concise_description": "`tuple[Literal[1]]` is not assignable to variable `t10` with type `tuple[()]`",
      "description": "`tuple[Literal[1]]` is not assignable to variable `t10` with type `tuple[()]`",
      "line": 25,
      "name": "bad-assignment",
      "stop_column": 11,
      "stop_line": 25
    },
    {
      "code": -2,
      "column": 7,
      "concise_description": "`tuple[Literal[1], Literal[2], Literal[3], Literal['']]` is not assignable to variable `t20` with type `tuple[int, ...]`",
      "description": "`tuple[Literal[1], Literal[2], Literal[3], Literal['']]` is not assignable to variable `t20` with type `tuple[int, ...]`",
      "line": 36,
      "name": "bad-assignment",
      "stop_column": 20,
      "stop_line": 36
    },
    {
      "code": -2,
      "column": 22,
      "concise_description": "Invalid position for `...`",
      "description": "Invalid position for `...`",
      "line": 40,
      "name": "invalid-argument",
      "stop_column": 25,
      "stop_line": 40
    },
    {
      "code": -2,
      "column": 12,
      "concise_description": "Invalid position for `...`",
      "description": "Invalid position for `...`",
      "line": 41,
      "name": "invalid-argument",
      "stop_column": 15,
      "stop_line": 41
    },
    {
      "code": -2,
      "column": 12,
      "concise_description": "Invalid position for `...`",
      "description": "Invalid position for `...`",
      "line": 42,
      "name": "invalid-argument",
      "stop_column": 15,
      "stop_line": 42
    },
    {
      "code": -2,
      "column": 17,
      "concise_description": "Invalid position for `...`",
      "description": "Invalid position for `...`",
      "line": 43,
      "name": "invalid-argument",
      "stop_column": 20,
      "stop_line": 43
    },
    {
      "code": -2,
      "column": 25,
      "concise_description": "`...` cannot be used with an unpacked `TypeVarTuple` or tuple",
      "description": "`...` cannot be used with an unpacked `TypeVarTuple` or tuple",
      "line": 44,
      "name": "invalid-argument",
      "stop_column": 28,
      "stop_line": 44
    },
    {
      "code": -2,
      "column": 30,
      "concise_description": "Invalid position for `...`",
      "description": "Invalid position for `...`",
      "line": 45,
      "name": "invalid-argument",
      "stop_column": 33,
      "stop_line": 45
    }
  ],
  "conformance\\third_party\\tuples_unpacked.py": [
    {
      "code": -2,
      "column": 29,
      "concise_description": "Only one unbounded type is allowed to be unpacked",
      "description": "Only one unbounded type is allowed to be unpacked",
      "line": 40,
      "name": "bad-unpacking",
      "stop_column": 45,
      "stop_line": 40
    },
    {
      "code": -2,
      "column": 42,
      "concise_description": "Only one unbounded type is allowed to be unpacked",
      "description": "Only one unbounded type is allowed to be unpacked",
      "line": 41,
      "name": "bad-unpacking",
      "stop_column": 58,
      "stop_line": 41
    },
    {
      "code": -2,
      "column": 33,
      "concise_description": "Only one unbounded type is allowed to be unpacked",
      "description": "Only one unbounded type is allowed to be unpacked",
      "line": 51,
      "name": "bad-unpacking",
      "stop_column": 36,
      "stop_line": 51
    },
    {
      "code": -2,
      "column": 37,
      "concise_description": "Only one unbounded type is allowed to be unpacked",
      "description": "Only one unbounded type is allowed to be unpacked",
      "line": 59,
      "name": "bad-unpacking",
      "stop_column": 60,
      "stop_line": 59
    },
    {
      "code": -2,
      "column": 50,
      "concise_description": "Only one unbounded type is allowed to be unpacked",
      "description": "Only one unbounded type is allowed to be unpacked",
      "line": 61,
      "name": "bad-unpacking",
      "stop_column": 73,
      "stop_line": 61
    }
  ],
  "conformance\\third_party\\typeddicts_alt_syntax.py": [
    {
      "code": -2,
      "column": 1,
      "concise_description": "Expected valid functional typed dictionary definition",
      "description": "Expected valid functional typed dictionary definition",
      "line": 23,
      "name": "invalid-argument",
      "stop_column": 14,
      "stop_line": 23
    },
    {
      "code": -2,
      "column": 45,
      "concise_description": "Expected first item to be a string literal",
      "description": "Expected first item to be a string literal",
      "line": 27,
      "name": "invalid-argument",
      "stop_column": 46,
      "stop_line": 27
    },
    {
      "code": -2,
      "column": 27,
      "concise_description": "Expected string literal \"BadTypedDict3\"",
      "description": "Expected string literal \"BadTypedDict3\"",
      "line": 31,
      "name": "invalid-argument",
      "stop_column": 38,
      "stop_line": 31
    },
    {
      "code": -2,
      "column": 78,
      "concise_description": "Unrecognized argument for typed dictionary definition",
      "description": "Unrecognized argument for typed dictionary definition",
      "line": 35,
      "name": "invalid-argument",
      "stop_column": 83,
      "stop_line": 35
    },
    {
      "code": -2,
      "column": 1,
      "concise_description": "Expected valid functional typed dictionary definition",
      "description": "Expected valid functional typed dictionary definition",
      "line": 41,
      "name": "invalid-argument",
      "stop_column": 7,
      "stop_line": 41
    },
    {
      "code": -2,
      "column": 35,
      "concise_description": "Unrecognized argument for typed dictionary definition",
      "description": "Unrecognized argument for typed dictionary definition",
      "line": 41,
      "name": "invalid-argument",
      "stop_column": 38,
      "stop_line": 41
    },
    {
      "code": -2,
      "column": 45,
      "concise_description": "Unrecognized argument for typed dictionary definition",
      "description": "Unrecognized argument for typed dictionary definition",
      "line": 41,
      "name": "invalid-argument",
      "stop_column": 48,
      "stop_line": 41
    },
    {
      "code": -2,
      "column": 11,
      "concise_description": "Key `name` is not defined in TypedDict `Movie2`",
      "description": "Key `name` is not defined in TypedDict `Movie2`",
      "line": 44,
      "name": "typed-dict-key-error",
      "stop_column": 17,
      "stop_line": 44
    },
    {
      "code": -2,
      "column": 35,
      "concise_description": "Key `year` is not defined in TypedDict `Movie2`",
      "description": "Key `year` is not defined in TypedDict `Movie2`",
      "line": 44,
      "name": "typed-dict-key-error",
      "stop_column": 41,
      "stop_line": 44
    },
    {
      "code": -2,
      "column": 11,
      "concise_description": "Key `name` is not defined in TypedDict `Movie2`",
      "description": "Key `name` is not defined in TypedDict `Movie2`",
      "line": 45,
      "name": "typed-dict-key-error",
      "stop_column": 17,
      "stop_line": 45
    },
    {
      "code": -2,
      "column": 35,
      "concise_description": "Key `year` is not defined in TypedDict `Movie2`",
      "description": "Key `year` is not defined in TypedDict `Movie2`",
      "line": 45,
      "name": "typed-dict-key-error",
      "stop_column": 41,
      "stop_line": 45
    }
  ],
  "conformance\\third_party\\typeddicts_class_syntax.py": [
    {
      "code": -2,
      "column": 9,
      "concise_description": "TypedDict item `method1` may not be initialized",
      "description": "TypedDict item `method1` may not be initialized",
      "line": 29,
      "name": "bad-class-definition",
      "stop_column": 16,
      "stop_line": 29
    },
    {
      "code": -2,
      "column": 9,
      "concise_description": "TypedDict item `method2` may not be initialized",
      "description": "TypedDict item `method2` may not be initialized",
      "line": 34,
      "name": "bad-class-definition",
      "stop_column": 16,
      "stop_line": 34
    },
    {
      "code": -2,
      "column": 9,
      "concise_description": "TypedDict item `method3` may not be initialized",
      "description": "TypedDict item `method3` may not be initialized",
      "line": 39,
      "name": "bad-class-definition",
      "stop_column": 16,
      "stop_line": 39
    },
    {
      "code": -2,
      "column": 7,
      "concise_description": "Typed dictionary definitions may not specify a metaclass",
      "description": "Typed dictionary definitions may not specify a metaclass",
      "line": 44,
      "name": "invalid-inheritance",
      "stop_column": 20,
      "stop_line": 44
    },
    {
      "code": -2,
      "column": 7,
      "concise_description": "TypedDict does not support keyword argument `other`",
      "description": "TypedDict does not support keyword argument `other`",
      "line": 49,
      "name": "bad-typed-dict",
      "stop_column": 20,
      "stop_line": 49
    }
  ],
  "conformance\\third_party\\typeddicts_final.py": [],
  "conformance\\third_party\\typeddicts_inheritance.py": [
    {
      "code": -2,
      "column": 7,
      "concise_description": "`NonTypedDict` is not a typed dictionary. Typed dictionary definitions may only extend other typed dictionaries.",
      "description": "`NonTypedDict` is not a typed dictionary. Typed dictionary definitions may only extend other typed dictionaries.",
      "line": 44,
      "name": "invalid-inheritance",
      "stop_column": 19,
      "stop_line": 44
    },
    {
      "code": -2,
      "column": 4,
      "concise_description": "Class member `Y1.x` overrides parent class `X1` in an inconsistent manner",
      "description": "Class member `Y1.x` overrides parent class `X1` in an inconsistent manner\n  `Y1.x` has type `int`, which is not consistent with `str` in `X1.x` (the type of read-write attributes cannot be changed)",
      "line": 55,
      "name": "bad-override",
      "stop_column": 5,
      "stop_line": 55
    }
  ],
  "conformance\\third_party\\typeddicts_operations.py": [
    {
      "code": -2,
      "column": 17,
      "concise_description": "`Literal[1982]` is not assignable to TypedDict key `name` with type `str`",
      "description": "`Literal[1982]` is not assignable to TypedDict key `name` with type `str`",
      "line": 22,
      "name": "typed-dict-key-error",
      "stop_column": 21,
      "stop_line": 22
    },
    {
      "code": -2,
      "column": 17,
      "concise_description": "`Literal['']` is not assignable to TypedDict key `year` with type `int`",
      "description": "`Literal['']` is not assignable to TypedDict key `year` with type `int`",
      "line": 23,
      "name": "typed-dict-key-error",
      "stop_column": 19,
      "stop_line": 23
    },
    {
      "code": -2,
      "column": 7,
      "concise_description": "TypedDict `Movie` does not have key `other`",
      "description": "TypedDict `Movie` does not have key `other`",
      "line": 24,
      "name": "typed-dict-key-error",
      "stop_column": 14,
      "stop_line": 24
    },
    {
      "code": -2,
      "column": 13,
      "concise_description": "TypedDict `Movie` does not have key `other`",
      "description": "TypedDict `Movie` does not have key `other`",
      "line": 26,
      "name": "typed-dict-key-error",
      "stop_column": 20,
      "stop_line": 26
    },
    {
      "code": -2,
      "column": 9,
      "concise_description": "Missing required key `year` for TypedDict `Movie`",
      "description": "Missing required key `year` for TypedDict `Movie`",
      "line": 28,
      "name": "typed-dict-key-error",
      "stop_column": 33,
      "stop_line": 28
    },
    {
      "code": -2,
      "column": 42,
      "concise_description": "`float` is not assignable to TypedDict key `year` with type `int`",
      "description": "`float` is not assignable to TypedDict key `year` with type `int`",
      "line": 29,
      "name": "typed-dict-key-error",
      "stop_column": 48,
      "stop_line": 29
    },
    {
      "code": -2,
      "column": 36,
      "concise_description": "Key `other` is not defined in TypedDict `Movie`",
      "description": "Key `other` is not defined in TypedDict `Movie`",
      "line": 32,
      "name": "typed-dict-key-error",
      "stop_column": 43,
      "stop_line": 32
    },
    {
      "code": -2,
      "column": 20,
      "concise_description": "Missing required key `name` for TypedDict `Movie`",
      "description": "Missing required key `name` for TypedDict `Movie`",
      "line": 37,
      "name": "typed-dict-key-error",
      "stop_column": 52,
      "stop_line": 37
    },
    {
      "code": -2,
      "column": 21,
      "concise_description": "Expected string literal key, got `str`",
      "description": "Expected string literal key, got `str`",
      "line": 37,
      "name": "typed-dict-key-error",
      "stop_column": 33,
      "stop_line": 37
    },
    {
      "code": -2,
      "column": 1,
      "concise_description": "Object of class `Movie` has no attribute `clear`",
      "description": "Object of class `Movie` has no attribute `clear`",
      "line": 47,
      "name": "missing-attribute",
      "stop_column": 12,
      "stop_line": 47
    },
    {
      "code": -2,
      "column": 11,
      "concise_description": "Key `name` in TypedDict `Movie` may not be deleted",
      "description": "Key `name` in TypedDict `Movie` may not be deleted",
      "line": 49,
      "name": "delete-error",
      "stop_column": 17,
      "stop_line": 49
    },
    {
      "code": -2,
      "column": 1,
      "concise_description": "Object of class `MovieOptional` has no attribute `clear`",
      "description": "Object of class `MovieOptional` has no attribute `clear`",
      "line": 62,
      "name": "missing-attribute",
      "stop_column": 21,
      "stop_line": 62
    }
  ],
  "conformance\\third_party\\typeddicts_readonly.py": [
    {
      "code": -2,
      "column": 4,
      "concise_description": "Key `members` in TypedDict `Band` is read-only",
      "description": "Key `members` in TypedDict `Band` is read-only",
      "line": 24,
      "name": "read-only",
      "stop_column": 13,
      "stop_line": 24
    },
    {
      "code": -2,
      "column": 4,
      "concise_description": "Key `members` in TypedDict `Band2` is read-only",
      "description": "Key `members` in TypedDict `Band2` is read-only",
      "line": 36,
      "name": "read-only",
      "stop_column": 13,
      "stop_line": 36
    },
    {
      "code": -2,
      "column": 4,
      "concise_description": "Key `title` in TypedDict `Movie1` is read-only",
      "description": "Key `title` in TypedDict `Movie1` is read-only",
      "line": 50,
      "name": "read-only",
      "stop_column": 11,
      "stop_line": 50
    },
    {
      "code": -2,
      "column": 4,
      "concise_description": "Key `year` in TypedDict `Movie1` is read-only",
      "description": "Key `year` in TypedDict `Movie1` is read-only",
      "line": 51,
      "name": "read-only",
      "stop_column": 10,
      "stop_line": 51
    },
    {
      "code": -2,
      "column": 4,
      "concise_description": "Key `title` in TypedDict `Movie2` is read-only",
      "description": "Key `title` in TypedDict `Movie2` is read-only",
      "line": 60,
      "name": "read-only",
      "stop_column": 11,
      "stop_line": 60
    },
    {
      "code": -2,
      "column": 4,
      "concise_description": "Key `year` in TypedDict `Movie2` is read-only",
      "description": "Key `year` in TypedDict `Movie2` is read-only",
      "line": 61,
      "name": "read-only",
      "stop_column": 10,
      "stop_line": 61
    }
  ],
  "conformance\\third_party\\typeddicts_readonly_consistency.py": [
    {
      "code": -2,
      "column": 14,
      "concise_description": "`TypedDict[A1]` is not assignable to `TypedDict[B1]`",
      "description": "`TypedDict[A1]` is not assignable to `TypedDict[B1]`",
      "line": 37,
      "name": "bad-assignment",
      "stop_column": 15,
      "stop_line": 37
    },
    {
      "code": -2,
      "column": 14,
      "concise_description": "`TypedDict[C1]` is not assignable to `TypedDict[B1]`",
      "description": "`TypedDict[C1]` is not assignable to `TypedDict[B1]`",
      "line": 38,
      "name": "bad-assignment",
      "stop_column": 15,
      "stop_line": 38
    },
    {
      "code": -2,
      "column": 14,
      "concise_description": "`TypedDict[A1]` is not assignable to `TypedDict[C1]`",
      "description": "`TypedDict[A1]` is not assignable to `TypedDict[C1]`",
      "line": 40,
      "name": "bad-assignment",
      "stop_column": 15,
      "stop_line": 40
    },
    {
      "code": -2,
      "column": 14,
      "concise_description": "`TypedDict[C2]` is not assignable to `TypedDict[A2]`",
      "description": "`TypedDict[C2]` is not assignable to `TypedDict[A2]`",
      "line": 79,
      "name": "bad-assignment",
      "stop_column": 15,
      "stop_line": 79
    },
    {
      "code": -2,
      "column": 14,
      "concise_description": "`TypedDict[A2]` is not assignable to `TypedDict[B2]`",
      "description": "`TypedDict[A2]` is not assignable to `TypedDict[B2]`",
      "line": 81,
      "name": "bad-assignment",
      "stop_column": 15,
      "stop_line": 81
    },
    {
      "code": -2,
      "column": 14,
      "concise_description": "`TypedDict[C2]` is not assignable to `TypedDict[B2]`",
      "description": "`TypedDict[C2]` is not assignable to `TypedDict[B2]`",
      "line": 82,
      "name": "bad-assignment",
      "stop_column": 15,
      "stop_line": 82
    },
    {
      "code": -2,
      "column": 14,
      "concise_description": "`TypedDict[A2]` is not assignable to `TypedDict[C2]`",
      "description": "`TypedDict[A2]` is not assignable to `TypedDict[C2]`",
      "line": 84,
      "name": "bad-assignment",
      "stop_column": 15,
      "stop_line": 84
    },
    {
      "code": -2,
      "column": 14,
      "concise_description": "`TypedDict[B2]` is not assignable to `TypedDict[C2]`",
      "description": "`TypedDict[B2]` is not assignable to `TypedDict[C2]`",
      "line": 85,
      "name": "bad-assignment",
      "stop_column": 15,
      "stop_line": 85
    }
  ],
  "conformance\\third_party\\typeddicts_readonly_inheritance.py": [
    {
      "code": -2,
      "column": 4,
      "concise_description": "Key `name` in TypedDict `Album2` is read-only",
      "description": "Key `name` in TypedDict `Album2` is read-only",
      "line": 36,
      "name": "read-only",
      "stop_column": 10,
      "stop_line": 36
    },
    {
      "code": -2,
      "column": 5,
      "concise_description": "Class member `RecordShop.alt` overrides parent class `AlbumCollection` in an inconsistent manner",
      "description": "Class member `RecordShop.alt` overrides parent class `AlbumCollection` in an inconsistent manner\n  `RecordShop.alt` has type `list[str]`, which is not assignable to `list[int | str]`, the type of `AlbumCollection.alt`",
      "line": 50,
      "name": "bad-override",
      "stop_column": 8,
      "stop_line": 50
    },
    {
      "code": -2,
      "column": 19,
      "concise_description": "Missing required key `name` for TypedDict `RequiredName`",
      "description": "Missing required key `name` for TypedDict `RequiredName`",
      "line": 65,
      "name": "typed-dict-key-error",
      "stop_column": 21,
      "stop_line": 65
    },
    {
      "code": -2,
      "column": 14,
      "concise_description": "`Literal[3]` is not assignable to TypedDict key `ident` with type `str`",
      "description": "`Literal[3]` is not assignable to TypedDict key `ident` with type `str`",
      "line": 82,
      "name": "typed-dict-key-error",
      "stop_column": 15,
      "stop_line": 82
    },
    {
      "code": -2,
      "column": 15,
      "concise_description": "`Literal[3]` is not assignable to TypedDict key `ident` with type `str`",
      "description": "`Literal[3]` is not assignable to TypedDict key `ident` with type `str`",
      "line": 83,
      "name": "typed-dict-key-error",
      "stop_column": 16,
      "stop_line": 83
    },
    {
      "code": -2,
      "column": 5,
      "concise_description": "Missing required key `ident` for TypedDict `User`",
      "description": "Missing required key `ident` for TypedDict `User`",
      "line": 84,
      "name": "typed-dict-key-error",
      "stop_column": 7,
      "stop_line": 84
    },
    {
      "code": -2,
      "column": 5,
      "concise_description": "Class member `F3.a` overrides parent class `F1` in an inconsistent manner",
      "description": "Class member `F3.a` overrides parent class `F1` in an inconsistent manner\n  `F3.a` is read-only, but `F1.a` is read-write",
      "line": 94,
      "name": "bad-override",
      "stop_column": 6,
      "stop_line": 94
    }
  ],
  "conformance\\third_party\\typeddicts_readonly_kwargs.py": [
    {
      "code": -2,
      "column": 12,
      "concise_description": "Key `key1` in TypedDict `ReadOnlyArgs` is read-only",
      "description": "Key `key1` in TypedDict `ReadOnlyArgs` is read-only",
      "line": 33,
      "name": "read-only",
      "stop_column": 18,
      "stop_line": 33
    }
  ],
  "conformance\\third_party\\typeddicts_readonly_update.py": [
    {
      "code": -2,
      "column": 14,
      "concise_description": "Argument `TypedDict[B]` is not assignable to parameter `m` with type `TypedDict[A]` in function `_typeshed._type_checker_internals.TypedDictFallback.update`",
      "description": "Argument `TypedDict[B]` is not assignable to parameter `m` with type `TypedDict[A]` in function `_typeshed._type_checker_internals.TypedDictFallback.update`",
      "line": 34,
      "name": "bad-argument-type",
      "stop_column": 15,
      "stop_line": 34
    }
  ],
  "conformance\\third_party\\typeddicts_required.py": [
    {
      "code": -2,
      "column": 5,
      "concise_description": "`Required` may only be used for TypedDict members",
      "description": "`Required` may only be used for TypedDict members",
      "line": 12,
      "name": "invalid-annotation",
      "stop_column": 6,
      "stop_line": 12
    },
    {
      "code": -2,
      "column": 8,
      "concise_description": "`NotRequired` is only allowed inside a class body",
      "description": "`NotRequired` is only allowed inside a class body",
      "line": 19,
      "name": "invalid-annotation",
      "stop_column": 19,
      "stop_line": 19
    },
    {
      "code": -2,
      "column": 8,
      "concise_description": "`NotRequired` is not allowed in this context",
      "description": "`NotRequired` is not allowed in this context",
      "line": 19,
      "name": "invalid-annotation",
      "stop_column": 24,
      "stop_line": 19
    },
    {
      "code": -2,
      "column": 8,
      "concise_description": "Cannot combine `Required` and `NotRequired` for a TypedDict field",
      "description": "Cannot combine `Required` and `NotRequired` for a TypedDict field",
      "line": 63,
      "name": "invalid-annotation",
      "stop_column": 34,
      "stop_line": 63
    },
    {
      "code": -2,
      "column": 75,
      "concise_description": "Expected a type form, got instance of `Literal['RecursiveMovie']`",
      "description": "Expected a type form, got instance of `Literal['RecursiveMovie']`",
      "line": 74,
      "name": "not-a-type",
      "stop_column": 91,
      "stop_line": 74
    }
  ],
  "conformance\\third_party\\typeddicts_type_consistency.py": [
    {
      "code": -2,
      "column": 10,
      "concise_description": "`TypedDict[B1]` is not assignable to `TypedDict[A1]`",
      "description": "`TypedDict[B1]` is not assignable to `TypedDict[A1]`",
      "line": 21,
      "name": "bad-assignment",
      "stop_column": 12,
      "stop_line": 21
    },
    {
      "code": -2,
      "column": 10,
      "concise_description": "`TypedDict[B2]` is not assignable to `TypedDict[A2]`",
      "description": "`TypedDict[B2]` is not assignable to `TypedDict[A2]`",
      "line": 38,
      "name": "bad-assignment",
      "stop_column": 12,
      "stop_line": 38
    },
    {
      "code": -2,
      "column": 6,
      "concise_description": "`TypedDict[A3]` is not assignable to variable `b3` with type `TypedDict[B3]`",
      "description": "`TypedDict[A3]` is not assignable to variable `b3` with type `TypedDict[B3]`",
      "line": 65,
      "name": "bad-assignment",
      "stop_column": 8,
      "stop_line": 65
    },
    {
      "code": -2,
      "column": 21,
      "concise_description": "Key `y` is not defined in TypedDict `A3`",
      "description": "Key `y` is not defined in TypedDict `A3`",
      "line": 69,
      "name": "typed-dict-key-error",
      "stop_column": 24,
      "stop_line": 69
    },
    {
      "code": -2,
      "column": 22,
      "concise_description": "`TypedDict[B3]` is not assignable to `dict[str, int]`",
      "description": "`TypedDict[B3]` is not assignable to `dict[str, int]`",
      "line": 76,
      "name": "bad-assignment",
      "stop_column": 24,
      "stop_line": 76
    },
    {
      "code": -2,
      "column": 25,
      "concise_description": "`TypedDict[B3]` is not assignable to `dict[str, object]`",
      "description": "`TypedDict[B3]` is not assignable to `dict[str, object]`",
      "line": 77,
      "name": "bad-assignment",
      "stop_column": 27,
      "stop_line": 77
    },
    {
      "code": -2,
      "column": 22,
      "concise_description": "`TypedDict[B3]` is not assignable to `dict[Any, Any]`",
      "description": "`TypedDict[B3]` is not assignable to `dict[Any, Any]`",
      "line": 78,
      "name": "bad-assignment",
      "stop_column": 24,
      "stop_line": 78
    },
    {
      "code": -2,
      "column": 25,
      "concise_description": "`TypedDict[B3]` is not assignable to `Mapping[str, int]`",
      "description": "`TypedDict[B3]` is not assignable to `Mapping[str, int]`",
      "line": 82,
      "name": "bad-assignment",
      "stop_column": 27,
      "stop_line": 82
    },
    {
      "code": -2,
      "column": 56,
      "concise_description": "`Literal[1]` is not assignable to TypedDict key `inner_key` with type `str`",
      "description": "`Literal[1]` is not assignable to TypedDict key `inner_key` with type `str`",
      "line": 126,
      "name": "typed-dict-key-error",
      "stop_column": 57,
      "stop_line": 126
    },
    {
      "code": -2,
      "column": 29,
      "concise_description": "`dict[str, int]` is not assignable to TypedDict key `z` with type `Literal[''] | TypedDict[Inner3]`",
      "description": "`dict[str, int]` is not assignable to TypedDict key `z` with type `Literal[''] | TypedDict[Inner3]`",
      "line": 151,
      "name": "typed-dict-key-error",
      "stop_column": 37,
      "stop_line": 151
    }
  ],
  "conformance\\third_party\\typeddicts_usage.py": [
    {
      "code": -2,
      "column": 7,
      "concise_description": "TypedDict `Movie` does not have key `director`",
      "description": "TypedDict `Movie` does not have key `director`",
      "line": 23,
      "name": "typed-dict-key-error",
      "stop_column": 17,
      "stop_line": 23
    },
    {
      "code": -2,
      "column": 17,
      "concise_description": "`Literal['1982']` is not assignable to TypedDict key `year` with type `int`",
      "description": "`Literal['1982']` is not assignable to TypedDict key `year` with type `int`",
      "line": 24,
      "name": "typed-dict-key-error",
      "stop_column": 23,
      "stop_line": 24
    },
    {
      "code": -2,
      "column": 17,
      "concise_description": "Missing required key `name` for TypedDict `Movie`",
      "description": "Missing required key `name` for TypedDict `Movie`",
      "line": 28,
      "name": "typed-dict-key-error",
      "stop_column": 56,
      "stop_line": 28
    },
    {
      "code": -2,
      "column": 18,
      "concise_description": "Key `title` is not defined in TypedDict `Movie`",
      "description": "Key `title` is not defined in TypedDict `Movie`",
      "line": 28,
      "name": "typed-dict-key-error",
      "stop_column": 25,
      "stop_line": 28
    },
    {
      "code": -2,
      "column": 22,
      "concise_description": "TypedDict `Movie` not allowed as second argument to isinstance()",
      "description": "TypedDict `Movie` not allowed as second argument to isinstance()",
      "line": 35,
      "name": "invalid-argument",
      "stop_column": 27,
      "stop_line": 35
    },
    {
      "code": -2,
      "column": 24,
      "concise_description": "`TypedDict` is not allowed in this context",
      "description": "`TypedDict` is not allowed in this context",
      "line": 40,
      "name": "invalid-annotation",
      "stop_column": 33,
      "stop_line": 40
    }
  ]
}<|MERGE_RESOLUTION|>--- conflicted
+++ resolved
@@ -7094,10 +7094,6 @@
       "stop_line": 194
     }
   ],
-<<<<<<< HEAD
-  "conformance\\third_party\\historical_positional.py": [],
-  "conformance\\third_party\\literals_interactions.py": [
-=======
   "historical_positional.py": [
     {
       "code": -2,
@@ -7141,7 +7137,6 @@
     }
   ],
   "literals_interactions.py": [
->>>>>>> 46a34182
     {
       "code": -2,
       "column": 5,
