--- conflicted
+++ resolved
@@ -3475,7 +3475,7 @@
       "stop_line": 78
     }
   ],
-  "dataclasses_transform_converter.py": [
+  "conformance\\third_party\\dataclasses_transform_converter.py": [
     {
       "code": -2,
       "column": 39,
@@ -3628,29 +3628,10 @@
     },
     {
       "code": -2,
-<<<<<<< HEAD
-      "column": 24,
-      "concise_description": "Unexpected keyword argument `name` in function `object.__init__`",
-      "description": "Unexpected keyword argument `name` in function `object.__init__`",
-      "line": 119,
-      "name": "unexpected-keyword",
-      "stop_column": 33,
-      "stop_line": 119
-    }
-  ],
-  "conformance\\third_party\\dataclasses_transform_converter.py": [
-    {
-      "code": -2,
-      "column": 39,
-      "concise_description": "Argument `tuple[[S, T](*, converter: (S) -> T, default: S | None, default_factory: (() -> S) | None) -> T]` is not assignable to parameter `field_specifiers` with type `tuple[((...) -> Any) | type[Any], ...]` in function `typing.dataclass_transform`",
-      "description": "Argument `tuple[[S, T](*, converter: (S) -> T, default: S | None, default_factory: (() -> S) | None) -> T]` is not assignable to parameter `field_specifiers` with type `tuple[((...) -> Any) | type[Any], ...]` in function `typing.dataclass_transform`",
-      "line": 29,
-=======
       "column": 23,
       "concise_description": "Argument `Literal['f3']` is not assignable to parameter `field3` with type `ConverterClass` in function `DC2.__init__`",
       "description": "Argument `Literal['f3']` is not assignable to parameter `field3` with type `ConverterClass` in function `DC2.__init__`",
       "line": 109,
->>>>>>> 5016234e
       "name": "bad-argument-type",
       "stop_column": 27,
       "stop_line": 109
