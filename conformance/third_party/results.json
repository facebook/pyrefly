{
  "total": 136,
<<<<<<< HEAD
  "pass": 78,
  "fail": 58,
  "pass_rate": 0.57,
  "differences": 258,
=======
  "pass": 79,
  "fail": 57,
  "pass_rate": 0.58,
  "differences": 251,
>>>>>>> 2b96bdbc
  "passing": [
    "aliases_explicit.py",
    "aliases_newtype.py",
    "annotations_coroutines.py",
    "annotations_methods.py",
    "annotations_typeexpr.py",
    "callables_protocol.py",
    "callables_subtyping.py",
    "classes_classvar.py",
    "classes_override.py",
    "constructors_call_metaclass.py",
    "constructors_call_new.py",
    "constructors_consistency.py",
    "dataclasses_descriptors.py",
    "dataclasses_frozen.py",
    "dataclasses_hash.py",
    "dataclasses_inheritance.py",
    "dataclasses_kwonly.py",
    "dataclasses_order.py",
    "dataclasses_postinit.py",
    "dataclasses_transform_class.py",
    "dataclasses_transform_converter.py",
    "dataclasses_transform_field.py",
    "dataclasses_transform_func.py",
    "dataclasses_transform_meta.py",
    "dataclasses_usage.py",
    "directives_assert_type.py",
    "directives_cast.py",
    "directives_no_type_check.py",
    "directives_reveal_type.py",
    "directives_type_checking.py",
    "directives_type_ignore.py",
    "directives_type_ignore_file1.py",
    "directives_type_ignore_file2.py",
    "directives_version_platform.py",
    "enums_definition.py",
    "enums_expansion.py",
    "enums_member_names.py",
    "enums_member_values.py",
    "generics_defaults_specialization.py",
    "generics_paramspec_basic.py",
    "generics_paramspec_semantics.py",
    "generics_syntax_compatibility.py",
    "generics_syntax_declarations.py",
    "generics_syntax_infer_variance.py",
    "generics_type_erasure.py",
    "generics_typevartuple_args.py",
    "generics_typevartuple_callable.py",
    "generics_typevartuple_overloads.py",
    "generics_typevartuple_unpack.py",
    "generics_variance_inference.py",
    "historical_positional.py",
    "literals_parameterizations.py",
    "literals_semantics.py",
    "namedtuples_define_class.py",
    "namedtuples_define_functional.py",
    "namedtuples_type_compat.py",
    "namedtuples_usage.py",
    "narrowing_typeguard.py",
    "narrowing_typeis.py",
    "overloads_basic.py",
    "overloads_consistency.py",
    "protocols_subtyping.py",
    "specialtypes_any.py",
    "specialtypes_none.py",
    "specialtypes_promotions.py",
    "tuples_type_compat.py",
    "tuples_type_form.py",
    "tuples_unpacked.py",
    "typeddicts_alt_syntax.py",
    "typeddicts_class_syntax.py",
    "typeddicts_final.py",
    "typeddicts_operations.py",
    "typeddicts_readonly.py",
    "typeddicts_readonly_consistency.py",
    "typeddicts_readonly_kwargs.py",
    "typeddicts_readonly_update.py",
    "typeddicts_type_consistency.py",
    "typeddicts_usage.py"
  ],
  "failing": {
    "aliases_implicit.py": 5,
    "aliases_recursive.py": 17,
    "aliases_type_statement.py": 5,
    "aliases_typealiastype.py": 26,
    "aliases_variance.py": 4,
    "annotations_forward_refs.py": 7,
    "annotations_generators.py": 1,
    "callables_annotation.py": 2,
    "callables_kwargs.py": 1,
    "constructors_call_init.py": 1,
    "constructors_call_type.py": 4,
    "constructors_callable.py": 11,
    "dataclasses_final.py": 1,
    "dataclasses_slots.py": 2,
    "directives_deprecated.py": 1,
    "enums_behaviors.py": 3,
    "enums_members.py": 3,
    "exceptions_context_managers.py": 2,
    "generics_base_class.py": 1,
    "generics_basic.py": 4,
    "generics_defaults.py": 3,
    "generics_defaults_referential.py": 3,
    "generics_paramspec_components.py": 1,
    "generics_paramspec_specialization.py": 6,
    "generics_scoping.py": 8,
    "generics_self_advanced.py": 4,
    "generics_self_attributes.py": 1,
    "generics_self_basic.py": 3,
    "generics_self_protocols.py": 1,
    "generics_self_usage.py": 10,
    "generics_syntax_scoping.py": 6,
    "generics_typevartuple_basic.py": 1,
    "generics_typevartuple_concat.py": 1,
    "generics_typevartuple_specialization.py": 4,
    "generics_upper_bound.py": 1,
    "generics_variance.py": 12,
    "literals_interactions.py": 2,
    "literals_literalstring.py": 3,
    "overloads_definitions.py": 7,
    "overloads_evaluation.py": 14,
    "protocols_class_objects.py": 7,
    "protocols_definition.py": 3,
    "protocols_explicit.py": 6,
    "protocols_generic.py": 1,
    "protocols_merging.py": 1,
    "protocols_modules.py": 1,
    "protocols_recursive.py": 2,
    "protocols_runtime_checkable.py": 3,
    "protocols_self.py": 2,
    "protocols_variance.py": 7,
    "qualifiers_annotated.py": 6,
    "qualifiers_final_annotation.py": 10,
    "qualifiers_final_decorator.py": 1,
    "specialtypes_never.py": 1,
    "specialtypes_type.py": 8,
    "typeddicts_inheritance.py": 1,
    "typeddicts_readonly_inheritance.py": 4,
    "typeddicts_required.py": 1
  },
  "comment": "@generated"
}<|MERGE_RESOLUTION|>--- conflicted
+++ resolved
@@ -1,16 +1,9 @@
 {
   "total": 136,
-<<<<<<< HEAD
   "pass": 78,
   "fail": 58,
   "pass_rate": 0.57,
   "differences": 258,
-=======
-  "pass": 79,
-  "fail": 57,
-  "pass_rate": 0.58,
-  "differences": 251,
->>>>>>> 2b96bdbc
   "passing": [
     "aliases_explicit.py",
     "aliases_newtype.py",
