@generated
{
  "aliases_explicit.py": [],
  "aliases_implicit.py": [
    "Line 106: Expected 1 errors",
    "Line 111: Expected 1 errors",
    "Line 112: Expected 1 errors",
    "Line 113: Expected 1 errors",
    "Line 117: Expected 1 errors"
  ],
  "aliases_newtype.py": [],
  "aliases_recursive.py": [
    "Line 19: Expected 1 errors",
    "Line 20: Expected 1 errors",
    "Line 38: Expected 1 errors",
    "Line 39: Expected 1 errors",
    "Line 50: Expected 1 errors",
    "Line 51: Expected 1 errors",
    "Line 52: Expected 1 errors",
    "Line 63: Expected 1 errors",
    "Line 69: Expected 1 errors",
    "Line 72: Expected 1 errors",
    "Line 75: Expected 1 errors",
    "Line 42: Unexpected errors [\"Expected a type form, got instance of `Literal['RecursiveMapping']`\"]"
  ],
  "aliases_type_statement.py": [
    "Line 82: Expected 1 errors",
    "Line 84: Expected 1 errors",
    "Lines 51, 52: Expected error (tag 'TA14')",
    "Lines 88, 89: Expected error (tag 'RTA6+')"
  ],
  "aliases_typealiastype.py": [
    "Line 46: Expected 1 errors",
    "Line 47: Expected 1 errors",
    "Line 48: Expected 1 errors",
    "Line 66: Expected 1 errors"
  ],
  "aliases_variance.py": [
    "Line 24: Expected 1 errors",
    "Line 28: Expected 1 errors",
    "Line 32: Expected 1 errors",
    "Line 44: Expected 1 errors"
  ],
  "annotations_coroutines.py": [],
  "annotations_forward_refs.py": [
    "Line 24: Expected 1 errors",
    "Line 25: Expected 1 errors",
    "Line 87: Unexpected errors ['Expected a type form, got instance of `(self: Self@ClassD) -> None`']",
    "Line 96: Unexpected errors ['assert_type(Any, int) failed']"
  ],
  "annotations_generators.py": [
    "Line 190: Unexpected errors ['Expected to yield a value of type `int`, but a bare `yield` gives `None` instead']"
  ],
  "annotations_methods.py": [],
  "annotations_typeexpr.py": [],
  "callables_annotation.py": [
    "Line 156: Unexpected errors ['`Proto4[Ellipsis]` is not assignable to `Proto3`\\n  `Proto4[Ellipsis].__call__` has type `BoundMethod[Proto4[Ellipsis], (Proto4[Ellipsis], int, ...) -> None]`, which is not assignable to `BoundMethod[Proto4[Ellipsis], (self: Proto4[Ellipsis], a: int, *args: Any, **kwargs: Any) -> None]`, the type of `Proto3.__call__`']",
    "Line 157: Unexpected errors ['`Proto7` is not assignable to `Proto6`\\n  `Proto7.__call__` has type `BoundMethod[Proto7, (self: Proto7, a: float, /, b: int, *, k: str, m: str) -> None]`, which is not assignable to `BoundMethod[Proto7, (self: Proto7, a: int, /, *args: Any, *, k: str, **kwargs: Any) -> None]`, the type of `Proto6.__call__`']"
  ],
  "callables_kwargs.py": [],
  "callables_protocol.py": [],
  "callables_subtyping.py": [],
  "classes_classvar.py": [],
  "classes_override.py": [],
  "constructors_call_init.py": [
    "Line 107: Expected 1 errors"
  ],
  "constructors_call_metaclass.py": [],
  "constructors_call_new.py": [],
  "constructors_call_type.py": [
    "Line 64: Expected 1 errors",
    "Line 72: Expected 1 errors",
    "Line 81: Expected 1 errors",
    "Line 82: Expected 1 errors"
  ],
  "constructors_callable.py": [
    "Line 65: Expected 1 errors",
    "Line 66: Expected 1 errors",
    "Line 67: Expected 1 errors",
    "Line 184: Expected 1 errors",
    "Line 195: Expected 1 errors",
    "Line 62: Unexpected errors ['Argument `type[Class3]` is not assignable to parameter `cb` with type `(*args: Unknown, **kwargs: Unknown) -> Class3` in function `accepts_callable`']",
    "Line 164: Unexpected errors ['assert_type(Class7[Any], Class7[int]) failed']",
    "Line 165: Unexpected errors ['assert_type(Class7[Any], Class7[str]) failed', \"Argument `Literal['']` is not assignable to parameter `x` with type `int`\"]",
    "Line 183: Unexpected errors ['assert_type(Class8[Any], Class8[str]) failed']"
  ],
  "constructors_consistency.py": [],
  "dataclasses_descriptors.py": [],
  "dataclasses_final.py": [
    "Line 35: Expected 1 errors",
    "Line 37: Expected 1 errors"
  ],
  "dataclasses_frozen.py": [],
  "dataclasses_hash.py": [],
  "dataclasses_inheritance.py": [],
  "dataclasses_kwonly.py": [],
  "dataclasses_match_args.py": [],
  "dataclasses_order.py": [],
  "dataclasses_postinit.py": [],
  "dataclasses_slots.py": [
    "Line 25: Expected 1 errors",
    "Line 38: Expected 1 errors"
  ],
  "dataclasses_transform_class.py": [],
  "dataclasses_transform_converter.py": [],
  "dataclasses_transform_field.py": [],
  "dataclasses_transform_func.py": [],
  "dataclasses_transform_meta.py": [],
  "dataclasses_usage.py": [],
  "directives_assert_type.py": [],
  "directives_cast.py": [],
  "directives_deprecated.py": [],
  "directives_no_type_check.py": [],
  "directives_reveal_type.py": [],
  "directives_type_checking.py": [],
  "directives_type_ignore.py": [],
  "directives_type_ignore_file1.py": [],
  "directives_type_ignore_file2.py": [],
  "directives_version_platform.py": [],
  "enums_behaviors.py": [],
  "enums_definition.py": [],
  "enums_expansion.py": [],
  "enums_member_names.py": [],
  "enums_member_values.py": [],
  "enums_members.py": [
    "Line 100: Unexpected errors ['assert_type(Literal[TrafficLight.AMBER], Literal[TrafficLight.YELLOW]) failed']"
  ],
  "exceptions_context_managers.py": [
    "Line 50: Unexpected errors ['assert_type(str, int | str) failed']",
    "Line 57: Unexpected errors ['assert_type(str, int | str) failed']"
  ],
  "generics_base_class.py": [
    "Line 98: Expected 1 errors"
  ],
  "generics_basic.py": [
    "Line 34: Unexpected errors ['`+` is not supported between `AnyStr` and `AnyStr`\\n  Argument `AnyStr` is not assignable to parameter `value` with type `Buffer` in function `bytes.__add__`\\n  Protocol `Buffer` requires attribute `__buffer__`', '`+` is not supported between `AnyStr` and `AnyStr`\\n  No matching overload found for function `str.__add__`\\n  Possible overloads:\\n  (value: LiteralString, /) -> LiteralString\\n  (value: str, /) -> str [closest match]', 'Returned type `bytes | Unknown` is not assignable to declared return type `AnyStr`']",
    "Line 67: Unexpected errors ['assert_type(MyStr, str) failed']",
    "Line 68: Unexpected errors ['assert_type(MyStr, str) failed', 'Argument `str` is not assignable to parameter `y` with type `MyStr` in function `concat`']"
  ],
  "generics_defaults.py": [
    "Line 170: Unexpected errors ['assert_type([DefaultIntT](Foo7[DefaultIntT]) -> Foo7[DefaultIntT], (Foo7[int]) -> Foo7[int]) failed']"
  ],
  "generics_defaults_referential.py": [
    "Line 66: Unexpected errors ['Expected default `TypeVar[X1]` of `Ok1` to be assignable to the upper bound of `float`']",
    "Line 67: Unexpected errors ['Expected default `TypeVar[X1]` of `AlsoOk1` to be assignable to the upper bound of `int`']",
    "Line 77: Unexpected errors ['Expected default `TypeVar[Y2]` of `AlsoOk2` to be one of the following constraints: `int`, `str`, `bool`']"
  ],
  "generics_defaults_specialization.py": [],
  "generics_paramspec_basic.py": [],
  "generics_paramspec_components.py": [
    "Line 30: Expected 1 errors"
  ],
  "generics_paramspec_semantics.py": [],
  "generics_paramspec_specialization.py": [],
  "generics_scoping.py": [
    "Line 50: Expected 1 errors",
    "Line 54: Expected 1 errors",
    "Line 75: Expected 1 errors",
    "Line 78: Expected 1 errors",
    "Line 87: Expected 1 errors",
    "Line 94: Expected 1 errors",
    "Line 95: Expected 1 errors",
    "Line 96: Expected 1 errors"
  ],
  "generics_self_advanced.py": [],
  "generics_self_attributes.py": [],
  "generics_self_basic.py": [
    "Line 20: Expected 1 errors",
    "Line 33: Expected 1 errors"
  ],
  "generics_self_protocols.py": [],
  "generics_self_usage.py": [
    "Line 73: Expected 1 errors",
    "Line 76: Expected 1 errors",
    "Line 82: Expected 1 errors",
    "Line 86: Expected 1 errors",
    "Line 101: Expected 1 errors",
    "Line 106: Expected 1 errors",
    "Line 111: Expected 1 errors",
    "Line 116: Expected 1 errors",
    "Line 121: Expected 1 errors",
    "Line 125: Expected 1 errors"
  ],
  "generics_syntax_compatibility.py": [],
  "generics_syntax_declarations.py": [],
  "generics_syntax_infer_variance.py": [],
  "generics_syntax_scoping.py": [
    "Line 92: Expected 1 errors",
    "Line 95: Expected 1 errors",
    "Line 98: Expected 1 errors"
  ],
  "generics_type_erasure.py": [],
  "generics_typevartuple_args.py": [],
  "generics_typevartuple_basic.py": [
    "Line 85: Unexpected errors ['Argument `tuple[float]` is not assignable to parameter `arg2` with type `tuple[int]` in function `func2`']"
  ],
  "generics_typevartuple_callable.py": [],
  "generics_typevartuple_concat.py": [
    "Line 56: Unexpected errors ['Returned type `tuple[*tuple[object | T, ...], object | T]` is not assignable to declared return type `tuple[*Ts, T]`']"
  ],
  "generics_typevartuple_overloads.py": [],
  "generics_typevartuple_specialization.py": [
    "Line 51: Unexpected errors ['assert_type(tuple[int, *tuple[Any, ...]], tuple[int]) failed']",
    "Line 94: Unexpected errors ['assert_type(tuple[float, *tuple[Any, ...]], tuple[float]) failed']",
    "Line 153: Unexpected errors ['Unpacked argument cannot be used for type parameter T1']",
    "Line 157: Unexpected errors ['assert_type(tuple[Any], tuple[*tuple[int, ...], int]) failed']"
  ],
  "generics_typevartuple_unpack.py": [],
  "generics_upper_bound.py": [],
  "generics_variance.py": [
    "Line 77: Expected 1 errors",
    "Line 81: Expected 1 errors",
    "Line 93: Expected 1 errors",
    "Line 105: Expected 1 errors",
    "Line 113: Expected 1 errors",
    "Line 163: Expected 1 errors",
    "Line 167: Expected 1 errors",
    "Line 191: Expected 1 errors",
    "Lines 125, 126: Expected error (tag 'CoContra_Child2')",
    "Lines 131, 132: Expected error (tag 'CoContra_Child3')",
    "Lines 141, 142: Expected error (tag 'CoContra_Child5')",
    "Lines 195, 196: Expected error (tag 'ContraToContraToContra_WithTA')"
  ],
  "generics_variance_inference.py": [],
  "historical_positional.py": [],
  "literals_interactions.py": [
    "Line 71: Unexpected errors ['`@` is not supported between `Matrix[Literal[2], Literal[3]]` and `Matrix[Literal[3], Literal[7]]`\\n  Argument `Matrix[Literal[3], Literal[7]]` is not assignable to parameter `other` with type `Matrix[Literal[3], int]` in function `Matrix.__matmul__`']",
    "Line 72: Unexpected errors ['assert_type(Matrix[Literal[2], int], Matrix[Literal[2], Literal[7]]) failed']"
  ],
  "literals_literalstring.py": [],
  "literals_parameterizations.py": [],
  "literals_semantics.py": [],
  "namedtuples_define_class.py": [],
  "namedtuples_define_functional.py": [],
  "namedtuples_type_compat.py": [],
  "namedtuples_usage.py": [],
  "narrowing_typeguard.py": [],
  "narrowing_typeis.py": [],
  "overloads_basic.py": [],
  "overloads_consistency.py": [],
  "overloads_definitions.py": [],
  "overloads_evaluation.py": [],
  "protocols_class_objects.py": [
    "Line 29: Expected 1 errors",
    "Line 34: Expected 1 errors",
    "Line 104: Expected 1 errors",
    "Line 106: Expected 1 errors",
    "Line 107: Expected 1 errors",
    "Line 108: Expected 1 errors",
    "Line 26: Unexpected errors ['Cannot instantiate `Proto` because it is a protocol']"
  ],
  "protocols_definition.py": [
    "Line 116: Expected 1 errors",
    "Line 117: Expected 1 errors",
    "Line 79: Unexpected errors ['`Concrete` is not assignable to `Template`\\n  Protocol `Template` requires attribute `temp`']"
  ],
  "protocols_explicit.py": [
<<<<<<< HEAD
    "Line 89: Expected 1 errors",
    "Line 134: Expected 1 errors"
=======
    "Line 27: Expected 1 errors",
    "Line 89: Expected 1 errors"
>>>>>>> b8213ad0
  ],
  "protocols_generic.py": [],
  "protocols_merging.py": [],
  "protocols_modules.py": [
    "Line 25: Unexpected errors ['`Module[_protocols_modules1]` is not assignable to `Options1`\\n  `Module[_protocols_modules1].timeout` has type `Literal[100]`, which is not consistent with `int` in `Options1.timeout` (the type of read-write attributes cannot be changed)']"
  ],
  "protocols_recursive.py": [],
  "protocols_runtime_checkable.py": [
    "Line 88: Expected 1 errors",
    "Line 92: Expected 1 errors",
    "Line 96: Expected 1 errors"
  ],
  "protocols_self.py": [],
  "protocols_subtyping.py": [],
  "protocols_variance.py": [
    "Line 21: Expected 1 errors",
    "Line 40: Expected 1 errors",
    "Line 56: Expected 1 errors",
    "Line 61: Expected 1 errors",
    "Line 66: Expected 1 errors",
    "Line 71: Expected 1 errors",
    "Line 104: Expected 1 errors"
  ],
  "qualifiers_annotated.py": [
    "Line 71: Expected 1 errors",
    "Line 72: Expected 1 errors",
    "Line 79: Expected 1 errors",
    "Line 80: Expected 1 errors",
    "Line 87: Expected 1 errors",
    "Line 88: Expected 1 errors"
  ],
  "qualifiers_final_annotation.py": [
    "Line 34: Expected 1 errors",
    "Line 38: Expected 1 errors",
    "Line 62: Expected 1 errors",
    "Line 63: Expected 1 errors",
    "Line 107: Expected 1 errors",
    "Line 149: Expected 1 errors",
    "Line 152: Expected 1 errors",
    "Line 155: Expected 1 errors",
    "Line 166: Expected 1 errors",
    "Line 170: Expected 1 errors",
    "Line 131: Unexpected errors ['Expected first item to be a string literal', 'Expected first item to be a string literal']",
    "Line 133: Unexpected errors ['Unexpected keyword argument `x` in function `N.__new__`', 'Unexpected keyword argument `y` in function `N.__new__`']"
  ],
  "qualifiers_final_decorator.py": [],
  "specialtypes_any.py": [],
  "specialtypes_never.py": [
    "Line 32: Unexpected errors [\"Returned type `Literal['whatever works']` is not assignable to declared return type `int`\"]"
  ],
  "specialtypes_none.py": [],
  "specialtypes_promotions.py": [],
  "specialtypes_type.py": [
    "Line 70: Expected 1 errors",
    "Line 84: Unexpected errors ['assert_type(type, type[Any]) failed']",
    "Line 99: Unexpected errors ['Object of class `type` has no attribute `unknown`']",
    "Line 100: Unexpected errors ['Object of class `type` has no attribute `unknown`']",
    "Line 102: Unexpected errors ['assert_type(Any, tuple[type, ...]) failed']",
    "Line 106: Unexpected errors ['assert_type(Any, tuple[type, ...]) failed']",
    "Line 110: Unexpected errors ['assert_type(Any, tuple[type, ...]) failed']",
    "Line 139: Unexpected errors ['assert_type(type, type[Any]) failed']"
  ],
  "tuples_type_compat.py": [],
  "tuples_type_form.py": [],
  "tuples_unpacked.py": [],
  "typeddicts_alt_syntax.py": [],
  "typeddicts_class_syntax.py": [],
  "typeddicts_extra_items.py": [],
  "typeddicts_final.py": [],
  "typeddicts_inheritance.py": [],
  "typeddicts_operations.py": [],
  "typeddicts_readonly.py": [],
  "typeddicts_readonly_consistency.py": [],
  "typeddicts_readonly_inheritance.py": [
    "Line 98: Expected 1 errors",
    "Line 106: Expected 1 errors",
    "Line 119: Expected 1 errors",
    "Line 132: Expected 1 errors"
  ],
  "typeddicts_readonly_kwargs.py": [],
  "typeddicts_readonly_update.py": [],
  "typeddicts_required.py": [
    "Line 71: Unexpected errors [\"Expected a type form, got instance of `Literal['RecursiveMovie']`\"]"
  ],
  "typeddicts_type_consistency.py": [],
  "typeddicts_usage.py": []
}<|MERGE_RESOLUTION|>--- conflicted
+++ resolved
@@ -255,13 +255,7 @@
     "Line 79: Unexpected errors ['`Concrete` is not assignable to `Template`\\n  Protocol `Template` requires attribute `temp`']"
   ],
   "protocols_explicit.py": [
-<<<<<<< HEAD
-    "Line 89: Expected 1 errors",
-    "Line 134: Expected 1 errors"
-=======
-    "Line 27: Expected 1 errors",
     "Line 89: Expected 1 errors"
->>>>>>> b8213ad0
   ],
   "protocols_generic.py": [],
   "protocols_merging.py": [],
