{
    "name": "pyrefly",
    "displayName": "Pyrefly - Python Language Tooling",
    "description": "Python autocomplete, typechecking, code navigation and more! Powered by Pyrefly, an open-source language server",
    "icon": "images/pyrefly-symbol.png",
    "extensionKind": [
        "workspace"
    ],
    "author": "Facebook",
    "license": "Apache2",
    "version": "0.0.1",
    "repository": {
        "type": "git",
        "url": "https://github.com/facebook/pyrefly"
    },
    "publisher": "meta",
    "categories": [
        "Programming Languages",
        "Linters",
        "Other"
    ],
    "keywords": [
        "multi-root ready",
        "python",
        "type",
        "typecheck",
        "typehint",
        "completion",
        "lint"
    ],
    "engines": {
        "vscode": "^1.94.0"
    },
    "main": "./dist/extension",
    "activationEvents": [
        "onLanguage:python"
    ],
    "contributes": {
        "languages": [
            {
                "id": "python",
                "aliases": [
                    "Python"
                ],
                "extensions": [
                    ".py",
                    ".pyi"
                ]
            }
        ],
        "commands": [
            {
                "title": "Restart Pyrefly Client",
                "category": "pyrefly",
                "command": "pyrefly.restartClient"
            },
            {
                "title": "Fold All Docstrings",
                "category": "pyrefly",
                "command": "pyrefly.foldAllDocstrings"
            },
            {
                "title": "Unfold All Docstrings",
                "category": "pyrefly",
                "command": "pyrefly.unfoldAllDocstrings"
            }
        ],
        "configuration": {
            "properties": {
                "pyrefly.lspPath": {
                    "type": "string",
                    "default": "",
                    "description": "The path to the binary used for the lsp"
                },
                "pyrefly.lspArguments": {
                    "type": "array",
                    "items": {
                        "type": "string"
                    },
                    "default": [
                        "lsp"
                    ],
                    "description": "Additional arguments that should be passed to the binary at pyrefly.lspPath"
                },
                "python.pyrefly.disableLanguageServices": {
                    "type": "boolean",
                    "default": false,
                    "description": "If true, pyrefly will not provide other IDE services like completions, hover, definition, etc. To control type errors, see `python.pyrefly.displayTypeErrors`"
                },
                "python.pyrefly.displayTypeErrors": {
                    "type": "string",
                    "description": "If 'default', Pyrefly will only provide type check squiggles in the IDE if your file is covered by a Pyrefly configuration. If 'force-off', Pyrefly will never provide type check squiggles in the IDE. If 'force-on', Pyrefly will always provide type check squiggles in the IDE.",
                    "default": "default",
                    "enum": [
                        "default",
                        "force-on",
                        "force-off"
                    ]
                },
                "pyrefly.trace.server": {
                    "type": "string",
                    "description": "Set to 'verbose' to enable LSP trace in the console",
                    "default": "off",
                    "enum": [
                        "off",
                        "verbose"
                    ]
                },
<<<<<<< HEAD
                "python.analysis.diagnosticMode": {
                    "type": "string",
                    "description": "Controls which files are analyzed for diagnostics. 'openFilesOnly' (default) shows type errors only in open files. 'workspace' shows type errors in all files within the workspace.",
                    "default": "openFilesOnly",
                    "enum": [
                        "openFilesOnly",
                        "workspace"
                    ],
                    "enumDescriptions": [
                        "Show diagnostics only for files that are currently open in the editor",
                        "Show diagnostics for all files in the workspace, similar to Pyright's workspace mode"
                    ]
=======
                "python.pyrefly.analysis.disabledLanguageServices": {
                    "type": "object",
                    "default": {},
                    "description": "Disable specific language services. Set individual services to true to disable them.",
                    "properties": {
                        "hover": {
                            "type": "boolean",
                            "default": false
                        },
                        "documentSymbol": {
                            "type": "boolean",
                            "default": false
                        },
                        "workspaceSymbol": {
                            "type": "boolean",
                            "default": false
                        },
                        "inlayHint": {
                            "type": "boolean",
                            "default": false
                        },
                        "completion": {
                            "type": "boolean",
                            "default": false
                        },
                        "codeAction": {
                            "type": "boolean",
                            "default": false
                        },
                        "definition": {
                            "type": "boolean",
                            "default": false
                        },
                        "typeDefinition": {
                            "type": "boolean",
                            "default": false
                        },
                        "references": {
                            "type": "boolean",
                            "default": false
                        },
                        "documentHighlight": {
                            "type": "boolean",
                            "default": false
                        },
                        "rename": {
                            "type": "boolean",
                            "default": false
                        },
                        "codeLens": {
                            "type": "boolean",
                            "default": false
                        },
                        "semanticTokens": {
                            "type": "boolean",
                            "default": false
                        },
                        "signatureHelp": {
                            "type": "boolean",
                            "default": false
                        }
                    }
>>>>>>> f71b145f
                }
            }
        }
    },
    "scripts": {
        "compile": "npm run check-types && node esbuild.js",
        "check-types": "tsc --noEmit",
        "watch": "npm-run-all -p watch:*",
        "watch:esbuild": "node esbuild.js --watch",
        "watch:tsc": "tsc --noEmit --watch --project tsconfig.json",
        "vscode:prepublish": "npm run package",
        "package": "npm run check-types && node esbuild.js --production",
        "test": "vscode-test"
    },
    "devDependencies": {
        "@types/mocha": "^10.0.10",
        "@types/node": "^16.11.7",
        "@types/vscode": "^1.78.1",
        "@vscode/test-cli": "^0.0.10",
        "@vscode/test-electron": "^2.5.2",
        "@vscode/vsce": "^2.9.2",
        "esbuild": "^0.25.1",
        "npm-run-all": "^4.1.5",
        "typescript": "^4.4.3"
    },
    "dependencies": {
        "@vscode/python-extension": "^1.0.5",
        "vsce": "^2.15.0",
        "vscode-languageclient": "9.0.1"
    },
    "extensionDependencies": [
        "ms-python.python"
    ]
}<|MERGE_RESOLUTION|>--- conflicted
+++ resolved
@@ -106,7 +106,6 @@
                         "verbose"
                     ]
                 },
-<<<<<<< HEAD
                 "python.analysis.diagnosticMode": {
                     "type": "string",
                     "description": "Controls which files are analyzed for diagnostics. 'openFilesOnly' (default) shows type errors only in open files. 'workspace' shows type errors in all files within the workspace.",
@@ -119,7 +118,6 @@
                         "Show diagnostics only for files that are currently open in the editor",
                         "Show diagnostics for all files in the workspace, similar to Pyright's workspace mode"
                     ]
-=======
                 "python.pyrefly.analysis.disabledLanguageServices": {
                     "type": "object",
                     "default": {},
@@ -182,7 +180,6 @@
                             "default": false
                         }
                     }
->>>>>>> f71b145f
                 }
             }
         }
