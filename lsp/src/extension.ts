--- conflicted
+++ resolved
@@ -257,17 +257,10 @@
   // Options to control the language client
   let clientOptions: LanguageClientOptions = {
     initializationOptions: rawInitialisationOptions,
-<<<<<<< HEAD
-    // Register the server for Starlark documents
+    // Register the server for Python documents
     documentSelector: [
       {scheme: 'file', language: 'python'},
       {scheme: 'untitled', language: 'python'},
-      {scheme: 'vscode-notebook-cell', language: 'python'},
-    ],
-=======
-    // Register the server for Python documents
-    documentSelector: [
-      {scheme: 'file', language: 'python'},
       // Support for notebook cells
       {scheme: 'vscode-notebook-cell', language: 'python'},
     ],
@@ -281,7 +274,6 @@
         },
       ],
     },
->>>>>>> 35a097af
     outputChannel: outputChannel,
     middleware: {
       workspace: {
